package com.jetbrains.env.python;

import com.google.common.collect.ImmutableSet;
import com.google.common.collect.Lists;
import com.google.common.collect.Sets;
import com.intellij.openapi.util.Pair;
import com.intellij.openapi.util.SystemInfo;
import com.intellij.testFramework.UsefulTestCase;
import com.intellij.testFramework.fixtures.IdeaProjectTestFixture;
import com.intellij.xdebugger.XDebuggerTestUtil;
import com.intellij.xdebugger.breakpoints.SuspendPolicy;
import com.intellij.xdebugger.breakpoints.XBreakpoint;
import com.jetbrains.TestEnv;
import com.jetbrains.env.PyEnvTestCase;
import com.jetbrains.env.PyProcessWithConsoleTestTask;
import com.jetbrains.env.Staging;
import com.jetbrains.env.StagingOn;
import com.jetbrains.env.python.debug.PyDebuggerTask;
import com.jetbrains.env.ut.PyUnitTestProcessRunner;
import com.jetbrains.python.PythonHelpersLocator;
import com.jetbrains.python.console.pydev.PydevCompletionVariant;
import com.jetbrains.python.debugger.PyDebugValue;
import com.jetbrains.python.debugger.PyExceptionBreakpointProperties;
import com.jetbrains.python.debugger.PyExceptionBreakpointType;
import com.jetbrains.python.debugger.settings.PyDebuggerSettings;
import com.jetbrains.python.debugger.settings.PySteppingFilter;
import com.jetbrains.python.sdk.flavors.PythonSdkFlavor;
import com.jetbrains.python.tools.sdkTools.SdkCreationType;
import org.jetbrains.annotations.NotNull;
import org.jetbrains.annotations.Nullable;
import org.junit.Assume;
import org.junit.Test;

import java.util.ArrayList;
import java.util.List;
import java.util.Set;

import static org.junit.Assert.*;

/**
 * @author traff
 */
@Staging //Thread leak breaks all other tests
public class PythonDebuggerTest extends PyEnvTestCase {
  private static class BreakpointStopAndEvalTask extends PyDebuggerTask {
    public BreakpointStopAndEvalTask(String scriptName) {
      super("/debug", scriptName);
    }

    @Override
    public void before() {
      toggleBreakpoint(getFilePath(getScriptName()), 3);
      setWaitForTermination(false);
    }

    @Override
    public void testing() throws Exception {
      waitForPause();

      eval("i").hasValue("0");

      resume();

      waitForPause();

      eval("i").hasValue("1");

      resume();

      waitForPause();

      eval("i").hasValue("2");
    }
  }

  @Test
  public void testBreakpointStopAndEval() {
    runPythonTest(new BreakpointStopAndEvalTask("test1.py"));
  }

  @Test
  @Staging
  public void testPydevTests_Debugger() {
    unittests("tests_pydevd_python/test_debugger.py", ImmutableSet.of("-iron"), true);
  }

  @Test
  @Staging
  public void testPydevMonkey() {
    unittests("tests_pydevd_python/test_pydev_monkey.py", null);
  }

  @Test
  public void testBytecodeModification() {
    unittests("tests_pydevd_python/test_bytecode_modification.py", Sets.newHashSet("python36"));
  }

  @Test
  @Staging
  public void testFrameEvalAndTracing() {
    unittests("tests_pydevd_python/test_frame_eval_and_tracing.py", Sets.newHashSet("python36"), true);
  }

  private void unittests(final String script, @Nullable Set<String> tags) {
    unittests(script, tags, false);
  }

  private void unittests(final String script, @Nullable Set<String> tags, boolean isSkipAllowed) {
    runPythonTest(new PyProcessWithConsoleTestTask<PyUnitTestProcessRunner>("/helpers/pydev", SdkCreationType.SDK_PACKAGES_ONLY) {

      @NotNull
      @Override
      protected PyUnitTestProcessRunner createProcessRunner() {
        return new PyUnitTestProcessRunner(script, 0);
      }

      @NotNull
      @Override
      public String getTestDataPath() {
        return PythonHelpersLocator.getPythonCommunityPath();
      }

      @Override
      protected void checkTestResults(@NotNull final PyUnitTestProcessRunner runner,
                                      @NotNull final String stdout,
                                      @NotNull final String stderr,
                                      @NotNull final String all) {
        if (isSkipAllowed) {
          runner.assertNoFailures();
        }
        else {
          runner.assertAllTestsPassed();
        }
      }

      @NotNull
      @Override
      public Set<String> getTags() {
        if (tags == null) {
          return super.getTags();
        }
        return tags;
      }
    });
  }

  @Test
  @Staging // thread leak
  public void testConditionalBreakpoint() {
    runPythonTest(new PyDebuggerTask("/debug", "test1.py") {
      @Override
      public void before() {
        toggleBreakpoint(getFilePath(getScriptName()), 3);
        XDebuggerTestUtil.setBreakpointCondition(getProject(), 3, "i == 1 or i == 11 or i == 111");
        setWaitForTermination(false);
      }

      @Override
      public void testing() throws Exception {
        waitForPause();

        eval("i").hasValue("1");

        resume();

        waitForPause();

        eval("i").hasValue("11");

        resume();

        waitForPause();

        eval("i").hasValue("111");
      }
    });
  }

  @Test
  @Staging
  public void testDebugConsole() {
    runPythonTest(new PyDebuggerTask("/debug", "test1.py") {
      @Override
      public void before() {
        toggleBreakpoint(getFilePath(getScriptName()), 3);
        setWaitForTermination(false);
      }

      @Override
      public void testing() throws Exception {
        waitForPause();

        eval("i").hasValue("0");

        resume();

        waitForPause();

        consoleExec("'i=%d'%i");

        waitForOutput("'i=1'");

        consoleExec("x");

        waitForOutput("name 'x' is not defined");

        consoleExec("1-;");

        waitForOutput("SyntaxError");

        resume();
      }
<<<<<<< HEAD

      private void consoleExec(String command) {
        getPyDebugProcess().consoleExec(command, new PyDebugCallback<String>() {
          @Override
          public void ok(String value) {

          }

          @Override
          public void error(PyDebuggerException exception) {
          }
        });
      }
=======
>>>>>>> 2e0f8b16
    });
  }

  @Test
  public void testDebugCompletion() {
    runPythonTest(new PyDebuggerTask("/debug", "test4.py") {
      @Override
      public void before() {
        toggleBreakpoint(getScriptName(), 3);
      }

      @Override
      public void testing() throws Exception {
        waitForPause();

        List<PydevCompletionVariant> list = getPyDebugProcess().getCompletions("xvalu");
        assertEquals(2, list.size());
      }
    });
  }

  @Test
  public void testBreakpointLogExpression() {
    runPythonTest(new PyDebuggerTask("/debug", "test1.py") {
      @Override
      public void before() {
        toggleBreakpoint(getFilePath(getScriptName()), 3);
        XDebuggerTestUtil.setBreakpointLogExpression(getProject(), 3, "'i = %d'%i");
        setWaitForTermination(false);
      }

      @Override
      public void testing() throws Exception {
        waitForPause();
        resume();
        waitForOutput("i = 1");
      }
    });
  }

  @Test
  public void testStepOver() {
    runPythonTest(new PyDebuggerTask("/debug", "test2.py") {
      @Override
      public void before() {
        toggleBreakpoint(getFilePath(getScriptName()), 5);
      }

      @Override
      public void testing() throws Exception {
        waitForPause();
        stepOver();
        waitForPause();
        stepOver();
        waitForPause();
        eval("z").hasValue("2");
      }
    });
  }

  @Test
  public void testStepInto() {
    runPythonTest(new PyDebuggerTask("/debug", "test2.py") {
      @Override
      public void before() {
        toggleBreakpoint(getFilePath(getScriptName()), 5);
      }

      @Override
      public void testing() throws Exception {
        waitForPause();
        stepInto();
        waitForPause();
        eval("x").hasValue("1");
        stepOver();
        waitForPause();
        eval("y").hasValue("3");
        stepOver();
        waitForPause();
        eval("z").hasValue("1");
      }
    });
  }

  @Test
  public void testStepIntoMyCode() {
    runPythonTest(new PyDebuggerTask("/debug", "test_my_code.py") {

      @Override
      public void before() {
        toggleBreakpoint(getFilePath(getScriptName()), 5);
        toggleBreakpoint(getFilePath(getScriptName()), 7);
      }

      @Override
      public void testing() throws Exception {
        waitForPause();
        stepIntoMyCode();
        waitForPause();
        eval("x").hasValue("2");
        resume();
        waitForPause();
        eval("x").hasValue("3");
        stepIntoMyCode();
        waitForPause();
        eval("stopped_in_user_file").hasValue("True");
      }
    });
  }

  @Test
  public void testSmartStepInto() {
    runPythonTest(new PyDebuggerTask("/debug", "test3.py") {
      @Override
      public void before() {
        toggleBreakpoint(getFilePath(getScriptName()), 14);
      }

      @Override
      public void testing() throws Exception {
        waitForPause();
        smartStepInto("foo");
        waitForPause();
        stepOver();
        waitForPause();
        eval("y").hasValue("4");
      }
    });
  }

  @Test
  public void testSmartStepInto2() {
    runPythonTest(new PyDebuggerTask("/debug", "test3.py") {
      @Override
      public void before() {
        toggleBreakpoint(getFilePath(getScriptName()), 18);
        toggleBreakpoint(getFilePath(getScriptName()), 25);
      }

      @Override
      public void testing() throws Exception {
        waitForPause();
        removeBreakpoint(getFilePath(getScriptName()), 18);
        smartStepInto("foo");
        waitForPause();
        eval("a.z").hasValue("1");
      }
    });
  }

  @Test
  public void testInput() {
    runPythonTest(new PyDebuggerTask("/debug", "test_input.py") {
      @Override
      public void before() {
        setWaitForTermination(false);
      }

      @Override
      public void testing() throws Exception {
        waitForOutput("print command >");
        input("GO!");
        waitForOutput("command was GO!");
      }

      @NotNull
      @Override
      public Set<String> getTags() {
        return ImmutableSet.of("-jython"); //can't run on jython
      }
    });
  }

  @Test
  @Staging
  public void testRunToLine() {
    runPythonTest(new PyDebuggerTask("/debug", "test_runtoline.py") {
      @Override
      public void before() {
        toggleBreakpoint(getFilePath(getScriptName()), 7);
        toggleBreakpoint(getFilePath(getScriptName()), 14);
        setWaitForTermination(false);
      }

      @Override
      public void testing() throws Exception {
        waitForPause();
        eval("x").hasValue("0");
        runToLine(11);
        eval("x").hasValue("1");
        resume();
        waitForPause();
        eval("x").hasValue("12");
        resume();

        waitForOutput("x = 12");
      }
    });
  }

  private static XBreakpoint addExceptionBreakpoint(IdeaProjectTestFixture fixture, PyExceptionBreakpointProperties properties) {
    return XDebuggerTestUtil.addBreakpoint(fixture.getProject(), PyExceptionBreakpointType.class, properties);
  }

  @Test
  public void testExceptionBreakpointOnTerminate() {
    runPythonTest(new PyDebuggerTask("/debug", "test_exceptbreak.py") {
      @Override
      public void before() {
        createExceptionBreakZeroDivisionError(myFixture, true, false, false);
      }

      @Override
      public void testing() throws Exception {
        waitForPause();
        eval("__exception__[0].__name__").hasValue("'ZeroDivisionError'");
        resume();
        waitForTerminate();
      }

      @NotNull
      @Override
      public Set<String> getTags() {
        return ImmutableSet.of("-iron");
      }
    });
  }

  private static void createExceptionBreakZeroDivisionError(IdeaProjectTestFixture fixture,
                                                            boolean notifyOnTerminate,
                                                            boolean notifyOnFirst,
                                                            boolean ignoreLibraries) {
    XDebuggerTestUtil.removeAllBreakpoints(fixture.getProject());
    XDebuggerTestUtil.setDefaultBreakpointEnabled(fixture.getProject(), PyExceptionBreakpointType.class, false);

    PyExceptionBreakpointProperties properties = new PyExceptionBreakpointProperties("exceptions.ZeroDivisionError");
    properties.setNotifyOnTerminate(notifyOnTerminate);
    properties.setNotifyOnlyOnFirst(notifyOnFirst);
    properties.setIgnoreLibraries(ignoreLibraries);
    addExceptionBreakpoint(fixture, properties);
    properties = new PyExceptionBreakpointProperties("builtins.ZeroDivisionError"); //for python 3
    properties.setNotifyOnTerminate(notifyOnTerminate);
    properties.setNotifyOnlyOnFirst(notifyOnFirst);
    properties.setIgnoreLibraries(ignoreLibraries);
    addExceptionBreakpoint(fixture, properties);
  }

  @Test
  public void testExceptionBreakpointOnFirstRaise() {
    runPythonTest(new PyDebuggerTask("/debug", "test_exceptbreak.py") {
      @Override
      public void before() {
        createExceptionBreak(myFixture, false, true, true);
      }

      @Override
      public void testing() throws Exception {
        waitForPause();
        eval("__exception__[0].__name__").hasValue("'IndexError'");
        resume();
      }

      @NotNull
      @Override
      public Set<String> getTags() {
        return ImmutableSet.of("-iron");
      }
    });
  }

  public static void createExceptionBreak(IdeaProjectTestFixture fixture,
                                          boolean notifyOnTerminate,
                                          boolean notifyOnFirst,
                                          boolean ignoreLibraries,
                                          @Nullable String condition,
                                          @Nullable String logExpression) {
    XDebuggerTestUtil.removeAllBreakpoints(fixture.getProject());
    XDebuggerTestUtil.setDefaultBreakpointEnabled(fixture.getProject(), PyExceptionBreakpointType.class, false);

    PyExceptionBreakpointProperties properties = new PyExceptionBreakpointProperties("BaseException");
    properties.setNotifyOnTerminate(notifyOnTerminate);
    properties.setNotifyOnlyOnFirst(notifyOnFirst);
    properties.setIgnoreLibraries(ignoreLibraries);
    XBreakpoint exceptionBreakpoint = addExceptionBreakpoint(fixture, properties);
    if (condition != null) {
      exceptionBreakpoint.setCondition(condition);
    }
    if (logExpression != null) {
      exceptionBreakpoint.setLogExpression(logExpression);
    }
  }

  public static void createExceptionBreak(IdeaProjectTestFixture fixture,
                                          boolean notifyOnTerminate,
                                          boolean notifyOnFirst,
                                          boolean ignoreLibraries) {
    createExceptionBreak(fixture, notifyOnTerminate, notifyOnFirst, ignoreLibraries, null, null);
  }

  @Test
  public void testExceptionBreakpointIgnoreLibrariesOnRaise() {
    runPythonTest(new PyDebuggerTask("/debug", "test_ignore_lib.py") {

      @Override
      public void before() {
        createExceptionBreak(myFixture, false, true, true);
      }

      @Override
      public void testing() throws Exception {
        waitForPause();
        eval("stopped_in_user_file").hasValue("True");
        resume();
        waitForTerminate();
      }

      @NotNull
      @Override
      public Set<String> getTags() {
        return ImmutableSet.of("-jython");
      }
    });
  }

  @Test
  public void testExceptionBreakpointIgnoreLibrariesOnTerminate() {
    runPythonTest(new PyDebuggerTask("/debug", "test_ignore_lib.py") {

      @Override
      public void before() {
        createExceptionBreak(myFixture, true, false, true);
      }

      @Override
      public void testing() throws Exception {
        waitForPause();
        eval("stopped_in_user_file").hasValue("True");
        resume();
        waitForTerminate();
      }

      @NotNull
      @Override
      public Set<String> getTags() {
        return ImmutableSet.of("-iron");
      }
    });
  }

  @Test
  public void testExceptionBreakpointConditionOnRaise() {
    runPythonTest(new PyDebuggerTask("/debug", "test_exceptbreak.py") {

      @Override
      public void before() {
        createExceptionBreak(myFixture, false, true, true, "__exception__[0] == ZeroDivisionError", null);
      }

      @Override
      public void testing() throws Exception {
        waitForPause();
        eval("__exception__[0].__name__").hasValue("'ZeroDivisionError'");
        resume();
        waitForTerminate();
      }

      @NotNull
      @Override
      public Set<String> getTags() {
        return ImmutableSet.of("-jython", "-iron");
      }
    });
  }


  @Test
  public void testExceptionBreakpointConditionOnTerminate() {
    runPythonTest(new PyDebuggerTask("/debug", "test_exceptbreak.py") {

      @Override
      public void before() {
        createExceptionBreak(myFixture, true, false, false, "__exception__[0] == ZeroDivisionError", null);
      }

      @Override
      public void testing() throws Exception {
        waitForPause();
        eval("__exception__[0].__name__").hasValue("'ZeroDivisionError'");
        resume();
        waitForTerminate();
      }

      @NotNull
      @Override
      public Set<String> getTags() {
        return ImmutableSet.of("-jython", "-iron");
      }
    });
  }

  @Test
  public void testMultithreading() {
    runPythonTest(new PyDebuggerTask("/debug", "test_multithread.py") {
      @Override
      public void before() {
        toggleBreakpoint(getFilePath(getScriptName()), 10);
        toggleBreakpoint(getFilePath(getScriptName()), 16);
        setWaitForTermination(false);
      }

      @Override
      public void testing() throws Exception {
        waitForPause();
        eval("y").hasValue("2");
        resume();
        waitForPause();
        eval("z").hasValue("102");
        resume();
      }

      @NotNull
      @Override
      public Set<String> getTags() {
        return ImmutableSet.of("-pypy"); //TODO: fix that for PyPy
      }
    });
  }

  @Test
  @StagingOn(os = TestEnv.WINDOWS)
  public void testEggDebug() {
    runPythonTest(new PyDebuggerTask("/debug", "test_egg.py") {
      @Override
      public void before() {
        String egg = getFilePath("Adder-0.1.egg");
        toggleBreakpointInEgg(egg, "adder/adder.py", 2);
        PythonSdkFlavor flavor = PythonSdkFlavor.getFlavor(getRunConfiguration().getSdkHome());
        if (flavor != null) {
          flavor.initPythonPath(Lists.newArrayList(egg), true, getRunConfiguration().getEnvs());
        }
        else {
          getRunConfiguration().getEnvs().put("PYTHONPATH", egg);
        }
      }

      @Override
      public void testing() throws Exception {
        waitForPause();
        eval("ret").hasValue("16");
        resume();
      }

      @NotNull
      @Override
      public Set<String> getTags() {
        return ImmutableSet.of("-jython"); //TODO: fix that for Jython if anybody needs it
      }
    });
  }


  @Test
  public void testWinEggDebug() {
    Assume.assumeFalse("Only needs to run on windows", UsefulTestCase.IS_UNDER_TEAMCITY && !SystemInfo.isWindows);
    runPythonTest(new PyDebuggerTask("/debug", "test_winegg.py") {
      @Override
      public void before() {
        String egg = getFilePath("wintestegg-0.1.egg");
        toggleBreakpointInEgg(egg, "eggxample/lower_case.py", 2);
        toggleBreakpointInEgg(egg, "eggxample/MIXED_case.py", 2);

        PythonSdkFlavor flavor = PythonSdkFlavor.getFlavor(getRunConfiguration().getSdkHome());
        if (flavor != null) {
          flavor.initPythonPath(Lists.newArrayList(egg), true, getRunConfiguration().getEnvs());
        }
        else {
          getRunConfiguration().getEnvs().put("PYTHONPATH", egg);
        }
      }

      @Override
      public void testing() throws Exception {
        waitForPause();
        eval("ret").hasValue("16");
        resume();

        waitForPause();
        eval("ret").hasValue("17");
        resume();
      }

      @NotNull
      @Override
      public Set<String> getTags() {
        return ImmutableSet.of("-jython"); //TODO: fix that for Jython if anybody needs it
      }
    });
  }

  @Test
  public void testWinLongName() {
    if (!SystemInfo.isWindows) {
      return; // Only needs to run on windows
    }
    runPythonTest(new PyDebuggerTask("/debug", "long_n~1.py") {
      @Override
      public void before() {
        String longName = "long_name_win_test.py";
        toggleBreakpoint(longName, 2);
      }

      @Override
      public void testing() throws Exception {
        waitForPause();
        eval("x").hasValue("10");
        resume();
      }

      @NotNull
      @Override
      public Set<String> getTags() {
        return ImmutableSet.of("-jython"); //TODO: fix that for Jython if anybody needs it
      }
    });
  }


  @Test
  public void testStepOverConditionalBreakpoint() {
    runPythonTest(new PyDebuggerTask("/debug", "test_stepOverCondition.py") {
      @Override
      public void before() {
        toggleBreakpoint(getScriptName(), 1);
        toggleBreakpoint(getScriptName(), 2);
        XDebuggerTestUtil.setBreakpointCondition(getProject(), 2, "y == 3");
      }

      @Override
      public void testing() throws Exception {
        waitForPause();
        stepOver();
        waitForPause();
        eval("y").hasValue("2");
      }
    });
  }

  @Test
  public void testMultiprocess() {
    runPythonTest(new PyDebuggerTask("/debug", "test_multiprocess.py") {
      @Override
      protected void init() {
        setMultiprocessDebug(true);
      }

      @Override
      public void before() {
        toggleBreakpoint(getScriptName(), 9);
      }

      @Override
      public void testing() throws Exception {
        waitForPause();

        eval("i").hasValue("'Result:OK'");

        resume();

        waitForOutput("Result:OK");
      }

      @NotNull
      @Override
      public Set<String> getTags() {
        return Sets.newHashSet("python3");
      }
    });
  }

  @Test
  public void testMultiprocessingSubprocess() {
    runPythonTest(new PyDebuggerTask("/debug", "test_multiprocess_args.py") {
      @Override
      protected void init() {
        setMultiprocessDebug(true);
      }

      @Override
      public void before() {
        toggleBreakpoint(getFilePath("test_remote.py"), 2);
        setWaitForTermination(false);
      }

      @Override
      public void testing() throws Exception {
        waitForPause();
        eval("sys.argv[1]").hasValue("'subprocess'");
        eval("sys.argv[2]").hasValue("'etc etc'");

        resume();
      }

      @NotNull
      @Override
      public Set<String> getTags() {
        return ImmutableSet.of("-iron", "-jython"); //can't run on iron and jython
      }
    });
  }

  @Test
  public void testPyQtQThreadInheritor() {
    Assume.assumeFalse("Don't run under Windows",UsefulTestCase.IS_UNDER_TEAMCITY && SystemInfo.isWindows);

    runPythonTest(new PyDebuggerTask("/debug", "test_pyqt1.py") {
      @Override
      protected void init() {
        setMultiprocessDebug(true);
      }

      @Override
      public void before() {
        toggleBreakpoint(getScriptName(), 8);
      }

      @Override
      public void testing() throws Exception {

        waitForPause();

        eval("i").hasValue("0");

        resume();

        waitForPause();

        eval("i").hasValue("1");

        resume();
      }

      @NotNull
      @Override
      public Set<String> getTags() {
        return Sets.newHashSet("pyqt5");
      }
    });
  }

  @Test
  public void testPyQtMoveToThread() {
    Assume.assumeFalse("Don't run under Windows", UsefulTestCase.IS_UNDER_TEAMCITY && SystemInfo.isWindows);

    runPythonTest(new PyDebuggerTask("/debug", "test_pyqt2.py") {
      @Override
      protected void init() {
        setMultiprocessDebug(true);
      }

      @Override
      public void before() {
        toggleBreakpoint(getScriptName(), 10);
      }

      @Override
      public void testing() throws Exception {

        waitForPause();

        eval("i").hasValue("0");

        resume();

        waitForPause();

        eval("i").hasValue("1");

        resume();
      }

      @NotNull
      @Override
      public Set<String> getTags() {
        return Sets.newHashSet("pyqt5");
      }
    });
  }


  @Test
  public void testPyQtQRunnableInheritor() {
    Assume.assumeFalse("Don't run under Windows", UsefulTestCase.IS_UNDER_TEAMCITY && SystemInfo.isWindows);

    runPythonTest(new PyDebuggerTask("/debug", "test_pyqt3.py") {
      @Override
      protected void init() {
        setMultiprocessDebug(true);
      }

      @Override
      public void before() {
        toggleBreakpoint(getScriptName(), 9);
      }

      @Override
      public void testing() throws Exception {

        waitForPause();

        eval("i").hasValue("0");

        resume();

        waitForPause();

        eval("i").hasValue("1");

        resume();
      }

      @NotNull
      @Override
      public Set<String> getTags() {
        return Sets.newHashSet("pyqt5");
      }
    });
  }


  @Test
  public void testStepOverYieldFrom() {
    runPythonTest(new PyDebuggerTask("/debug", "test_step_over_yield.py") {
      @Override
      protected void init() {
        setMultiprocessDebug(true);
      }

      @Override
      public void before() {
        toggleBreakpoint(getScriptName(), 6);
      }

      @Override
      public void testing() throws Exception {

        waitForPause();

        stepOver();

        waitForPause();

        eval("a").hasValue("42");

        stepOver();

        waitForPause();

        eval("a").hasValue("42");

        stepOver();

        waitForPause();

        eval("sum").hasValue("6");

        resume();
      }

      @NotNull
      @Override
      public Set<String> getTags() {
        return Sets.newHashSet("python34");
      }
    });
  }

  @Test
  public void testSteppingFilter() {
    runPythonTest(new PyDebuggerTask("/debug", "test_stepping_filter.py") {

      @Override
      public void before() {
        toggleBreakpoint(getScriptName(), 4);
        List<PySteppingFilter> filters = new ArrayList<>();
        filters.add(new PySteppingFilter(true, "*/test_m?_code.py"));
        final PyDebuggerSettings debuggerSettings = PyDebuggerSettings.getInstance();
        debuggerSettings.setLibrariesFilterEnabled(true);
        debuggerSettings.setSteppingFiltersEnabled(true);
        debuggerSettings.setSteppingFilters(filters);
      }

      @Override
      public void doFinally() {
        final PyDebuggerSettings debuggerSettings = PyDebuggerSettings.getInstance();
        debuggerSettings.setLibrariesFilterEnabled(false);
        debuggerSettings.setSteppingFiltersEnabled(false);
      }

      @Override
      public void testing() throws Exception {
        waitForPause();
        stepInto();
        waitForPause();
        eval("stopped_in_user_file").hasValue("True");
        stepInto();
        waitForPause();
        eval("stopped_in_user_file").hasValue("True");
      }
    });
  }

  @Test
  public void testReturnValues() {
    runPythonTest(new PyDebuggerTask("/debug", "test_return_values.py") {
      @Override
      public void before() {
        toggleBreakpoint(getScriptName(), 2);
        final PyDebuggerSettings debuggerSettings = PyDebuggerSettings.getInstance();
        debuggerSettings.setWatchReturnValues(true);
      }

      @Override
      public void doFinally() {
        final PyDebuggerSettings debuggerSettings = PyDebuggerSettings.getInstance();
        debuggerSettings.setWatchReturnValues(false);
      }

      @Override
      public void testing() throws Exception {
        waitForPause();
        stepOver();
        waitForPause();
        eval(PyDebugValue.RETURN_VALUES_PREFIX + "['bar'][0]").hasValue("1");
        stepOver();
        waitForPause();
        stepOver();
        waitForPause();
        eval(PyDebugValue.RETURN_VALUES_PREFIX + "['foo']").hasValue("33");
        resume();
      }

      @NotNull
      @Override
      public Set<String> getTags() {
        return ImmutableSet.of("-iron", "-python36");
      }
    });
  }

  @Test
  @Staging
  public void testSuspendAllThreadsPolicy() {
    runPythonTest(new PyDebuggerTask("/debug", "test_two_threads.py") {
      @Override
      protected void init() {
        setMultiprocessDebug(true);
      }

      @Override
      public void before() {
        toggleBreakpoint(getFilePath(getScriptName()), 17);
        setBreakpointSuspendPolicy(getProject(), 17, SuspendPolicy.ALL);
        setWaitForTermination(false);
      }

      @Override
      public void testing() throws Exception {
        waitForAllThreadsPause();
        eval("m").hasValue("42");
        assertNull(getRunningThread());
        resume();
      }

      @NotNull
      @Override
      public Set<String> getTags() {
        return ImmutableSet.of("-iron");
      }
    });
  }

  @Test
  @Staging
  public void testSuspendAllThreadsResume() {
    runPythonTest(new PyDebuggerTask("/debug", "test_two_threads_resume.py") {
      @Override
      public void before() {
        toggleBreakpoint(getFilePath(getScriptName()), 10);
        setBreakpointSuspendPolicy(getProject(), 10, SuspendPolicy.ALL);
        setWaitForTermination(false);
      }

      @Override
      public void testing() throws Exception {
        waitForPause();
        eval("x").hasValue("12");
        resume();
        waitForPause();
        eval("x").hasValue("12");
        resume();
      }

      @NotNull
      @Override
      public Set<String> getTags() {
        return ImmutableSet.of("-iron");
      }
    });
  }

  @Test
  public void testSuspendOneThreadPolicy() {
    runPythonTest(new PyDebuggerTask("/debug", "test_two_threads.py") {
      @Override
      public void before() {
        toggleBreakpoint(getFilePath(getScriptName()), 17);
        setBreakpointSuspendPolicy(getProject(), 17, SuspendPolicy.THREAD);
        setWaitForTermination(false);
      }

      @Override
      public void testing() throws Exception {
        waitForPause();
        eval("m").hasValue("42");
        assertEquals("Thread1", getRunningThread());
        resume();
      }
    });
  }

  @Test
  @Staging
  public void testShowReferringObjects() {
    runPythonTest(new PyDebuggerTask("/debug", "test_ref.py") {
      @Override
      public void before() {
        toggleBreakpoint(getFilePath(getScriptName()), 3);
      }

      private String getRefWithWordInName(List<String> referrersNames, String word) {
        return referrersNames.stream().filter(x -> x.contains(word)).findFirst().get();
      }

      @Override
      public void testing() throws Exception {
        waitForPause();
        List<String> referrersNames = getNumberOfReferringObjects("l");
        assertNotNull(getRefWithWordInName(referrersNames, "frame"));
        assertNotNull(getRefWithWordInName(referrersNames, "module"));
        assertNotNull(getRefWithWordInName(referrersNames, "dict"));
      }

      @NotNull
      @Override
      public Set<String> getTags() {
        return ImmutableSet.of("-iron");
      }
    });
  }

  @Test
  public void testResume() {
    runPythonTest(new PyDebuggerTask("/debug", "test_resume.py") {
      @Override
      public void before() {
        toggleBreakpoint(getScriptName(), 1);
      }

      @Override
      public void testing() throws Exception {
        waitForPause();
        eval("x").hasValue("1");
        resume();
        waitForPause();
        eval("x").hasValue("2");
        resume();
      }
    });
  }

  @Test
  public void testResumeAfterStepping() {
    // This test case is important for frame evaluation debugging, because we reuse old tracing function for stepping and there were
    // some problems with switching between frame evaluation and tracing
    runPythonTest(new PyDebuggerTask("/debug", "test_resume_after_step.py") {
      @Override
      public void before() {
        toggleBreakpoint(getScriptName(), 2);
        toggleBreakpoint(getScriptName(), 5);
        toggleBreakpoint(getScriptName(), 12);
      }

      @Override
      public void testing() throws Exception {
        waitForPause();
        eval("a").hasValue("1");
        stepOver();
        waitForPause();
        stepOver();
        waitForPause();
        eval("c").hasValue("3");
        resume();
        waitForPause();
        eval("d").hasValue("4");
        resume();
        waitForPause();
        eval("t").hasValue("1");
        resume();
      }
    });
  }

  @Test
  public void testAddBreakWhileRunning() {
    runPythonTest(new PyDebuggerTask("/debug", "test_resume_after_step.py") {
      @Override
      public void before() {
        toggleBreakpoint(getScriptName(), 2);
        toggleBreakpoint(getScriptName(), 3);
      }

      @Override
      public void testing() throws Exception {
        waitForPause();
        eval("a").hasValue("1");
        toggleBreakpoint(getScriptName(), 5);
        resume();
        waitForPause();
        eval("b").hasValue("2");
        resume();
        waitForPause();
        eval("d").hasValue("4");
        resume();
      }
    });
  }

  @Test
  public void testAddBreakAfterRemove() {
    runPythonTest(new PyDebuggerTask("/debug", "test1.py") {
      @Override
      public void before() {
        toggleBreakpoint(getScriptName(), 2);
      }

      @Override
      public void testing() throws Exception {
        waitForPause();
        eval("i").hasValue("0");
        // remove break on line 2
        removeBreakpoint(getScriptName(), 2);
        resume();
        // add break on line 2
        toggleBreakpoint(getScriptName(), 2);
        // check if break on line 2 works
        waitForPause();
        // remove break on line 2 again
        removeBreakpoint(getScriptName(), 2);
        // add break on line 3
        toggleBreakpoint(getScriptName(), 3);
        resume();
        // check if break on line 3 works
        waitForPause();
        resume();
      }
    });
  }

  @Test
  public void testSetNextStatement() {
    runPythonTest(new PyDebuggerTask("/debug", "test_set_next_statement.py") {
      @Override
      public void before() {
        toggleBreakpoint(getFilePath(getScriptName()), 1);
        toggleBreakpoint(getFilePath(getScriptName()), 6);
      }

      @Override
      public void testing() throws Exception {
        waitForPause();
        eval("x").hasValue("0");
        // jump on a top level
        Pair<Boolean, String> pair = setNextStatement(7);
        waitForPause();
        assertTrue(pair.first);
        eval("x").hasValue("0");
        // try to jump into a loop
        pair = setNextStatement(9);
        // do not wait for pause here, because we don't refresh suspension for incorrect jumps
        assertFalse(pair.first);
        assertTrue(pair.second.startsWith("Error:"));
        stepOver();
        waitForPause();
        eval("x").hasValue("2");
        resume();
        waitForPause();
        eval("a").hasValue("2");
        // jump inside a function
        pair = setNextStatement(2);
        waitForPause();
        assertTrue(pair.first);
        eval("a").hasValue("2");
        resume();
      }

      @NotNull
      @Override
      public Set<String> getTags() {
        return ImmutableSet.of("-iron");
      }
    });
  }

  @Test
  public void testLoadValuesAsync() {
    runPythonTest(new PyDebuggerTask("/debug", "test_async_eval.py") {
      @Override
      public void before() {
        toggleBreakpoint(getFilePath(getScriptName()), 14);
      }

      @Override
      public void testing() throws Exception {
        waitForPause();
        List<PyDebugValue> frameVariables = loadFrame();
        String result = computeValueAsync(frameVariables, "f");
        assertEquals("foo", result);

        List<PyDebugValue> listChildren = loadChildren(frameVariables, "l");
        result = computeValueAsync(listChildren, "0");
        assertEquals("list", result);
      }
    });
  }

  //TODO: That doesn't work now: case from test_continuation.py and test_continuation2.py are treated differently by interpreter
  // (first line is executed in first case and last line in second)

  @Staging
  @Test
  public void testBreakOnContinuationLine() {
    runPythonTest(new PyDebuggerTask("/debug", "test_continuation.py") {
      @Override
      public void before() {
        toggleBreakpoint(getScriptName(), 11);
        setWaitForTermination(false);
      }

      @Override
      public void testing() throws Exception {
        waitForPause();
        eval("x").hasValue("0");
        stepOver();
        waitForPause();
        eval("x").hasValue("1");
        stepOver();
        waitForPause();
        stepOver();
        waitForPause();
        eval("x").hasValue("2");
      }

      @NotNull
      @Override
      public Set<String> getTags() {
        return ImmutableSet.of("-iron");
      }
    });
  }

  @Test
  public void testModuleInterpreterOption() {
    runPythonTest(new BreakpointStopAndEvalTask("test1") {
      @Override
      public void before() {
        toggleBreakpoint(getFilePath("test1.py"), 3);
        setScriptName("test1");
        setWaitForTermination(false);

        myRunConfiguration.setModuleMode(true);
      }
    });
  }

  @Staging
  @Test
  public void testShowCommandline() {
    runPythonTest(new PyDebuggerTask("/debug", "test2.py") {
      @Override
      public void before() {
        toggleBreakpoint(getFilePath(getScriptName()), 6);
        setWaitForTermination(false);

        myRunConfiguration.setShowCommandLineAfterwards(true);
      }

      @Override
      public void testing() throws Exception {
        waitForPause();
        eval("z").hasValue("1");
        resume();
        consoleExec("z");
        waitForOutput("2");
      }

      @Override
      public void doFinally() {
        myRunConfiguration.setShowCommandLineAfterwards(false);
      }
    });
  }

  @Staging
  @Test
  public void testShowCommandlineModule() {
    runPythonTest(new PyDebuggerTask("/debug", "test2") {
      @Override
      public void before() {
        toggleBreakpoint(getFilePath("test2.py"), 6);
        setScriptName("test2");
        setWaitForTermination(false);

        myRunConfiguration.setShowCommandLineAfterwards(true);
        myRunConfiguration.setModuleMode(true);
      }

      @Override
      public void testing() throws Exception {
        waitForPause();
        eval("z").hasValue("1");
        resume();
        consoleExec("foo(3)");
        waitForOutput("5");
      }

      @Override
      public void doFinally() {
        myRunConfiguration.setShowCommandLineAfterwards(false);
        myRunConfiguration.setModuleMode(false);
      }
    });
  }
}
<|MERGE_RESOLUTION|>--- conflicted
+++ resolved
@@ -210,22 +210,6 @@
 
         resume();
       }
-<<<<<<< HEAD
-
-      private void consoleExec(String command) {
-        getPyDebugProcess().consoleExec(command, new PyDebugCallback<String>() {
-          @Override
-          public void ok(String value) {
-
-          }
-
-          @Override
-          public void error(PyDebuggerException exception) {
-          }
-        });
-      }
-=======
->>>>>>> 2e0f8b16
     });
   }
 
