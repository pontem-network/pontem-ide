package com.jetbrains.edu.learning.editor;


import com.intellij.openapi.editor.Document;
import com.intellij.openapi.editor.Editor;
import com.intellij.openapi.editor.LogicalPosition;
import com.intellij.openapi.editor.event.EditorFactoryEvent;
import com.intellij.openapi.editor.event.EditorFactoryListener;
import com.intellij.openapi.editor.event.EditorMouseAdapter;
import com.intellij.openapi.editor.event.EditorMouseEvent;
import com.intellij.openapi.fileEditor.FileDocumentManager;
import com.intellij.openapi.project.Project;
import com.intellij.openapi.vfs.VirtualFile;
import com.intellij.openapi.wm.ToolWindow;
import com.intellij.openapi.wm.ToolWindowManager;
import com.intellij.problems.WolfTheProblemSolver;
import com.jetbrains.edu.learning.StudyTaskManager;
import com.jetbrains.edu.learning.StudyUtils;
import com.jetbrains.edu.learning.core.EduDocumentListener;
import com.jetbrains.edu.learning.core.EduNames;
import com.jetbrains.edu.learning.courseFormat.AnswerPlaceholder;
import com.jetbrains.edu.learning.courseFormat.Course;
import com.jetbrains.edu.learning.courseFormat.TaskFile;
import com.jetbrains.edu.learning.navigation.StudyNavigator;
import com.jetbrains.edu.learning.ui.StudyToolWindowFactory;
import org.jetbrains.annotations.NotNull;

import java.awt.*;


public class StudyEditorFactoryListener implements EditorFactoryListener {

  private static class WindowSelectionListener extends EditorMouseAdapter {
    private final TaskFile myTaskFile;

    WindowSelectionListener(@NotNull final TaskFile taskFile) {
      myTaskFile = taskFile;
    }

    @Override
    public void mouseClicked(EditorMouseEvent e) {
      final Editor editor = e.getEditor();
      final Point point = e.getMouseEvent().getPoint();
      final LogicalPosition pos = editor.xyToLogicalPosition(point);
      final AnswerPlaceholder answerPlaceholder = myTaskFile.getAnswerPlaceholder(editor.getDocument(), pos);
      if (answerPlaceholder == null || answerPlaceholder.getSelected()) {
        return;
      }
      int startOffset = answerPlaceholder.getRealStartOffset(editor.getDocument());
      editor.getSelectionModel().setSelection(startOffset, startOffset + answerPlaceholder.getRealLength());
      answerPlaceholder.setSelected(true);
    }
  }

  @Override
  public void editorCreated(@NotNull final EditorFactoryEvent event) {
    final Editor editor = event.getEditor();
    final Project project = editor.getProject();
    if (project == null) {
      return;
    }
<<<<<<< HEAD

    final Document document = editor.getDocument();
    final VirtualFile openedFile = FileDocumentManager.getInstance().getFile(document);
    if (openedFile != null) {
      final TaskFile taskFile = StudyUtils.getTaskFile(project, openedFile);
      if (taskFile != null) {
        WolfTheProblemSolver.getInstance(project).clearProblems(openedFile);
        final ToolWindow studyToolWindow = ToolWindowManager.getInstance(project).getToolWindow(StudyToolWindowFactory.STUDY_TOOL_WINDOW);
        if (studyToolWindow != null) {
          StudyUtils.updateToolWindows(project);
          studyToolWindow.show(null);
        }
        if (!taskFile.getAnswerPlaceholders().isEmpty()) {
          StudyNavigator.navigateToFirstAnswerPlaceholder(editor, taskFile);
          StudyEditor.addDocumentListener(document, new EduDocumentListener(taskFile));
          StudyUtils.drawAllWindows(editor, taskFile);
          editor.addEditorMouseListener(new WindowSelectionListener(taskFile));
=======
    ApplicationManager.getApplication().invokeLater(
      new Runnable() {
        @Override
        public void run() {
          ApplicationManager.getApplication().runWriteAction(new Runnable() {
            @Override
            public void run() {
              final Document document = editor.getDocument();
              final VirtualFile openedFile = FileDocumentManager.getInstance().getFile(document);
              if (openedFile != null) {
                final TaskFile taskFile = StudyUtils.getTaskFile(project, openedFile);
                if (taskFile != null) {
                  WolfTheProblemSolver.getInstance(project).clearProblems(openedFile);
                  final ToolWindow studyToolWindow = ToolWindowManager.getInstance(project).getToolWindow(StudyToolWindowFactory.STUDY_TOOL_WINDOW);
                  if (studyToolWindow != null) {
                    StudyUtils.updateToolWindows(project);
                    studyToolWindow.show(null);
                  }
                  Course course = StudyTaskManager.getInstance(project).getCourse();
                  if (course == null) {
                    return;
                  }

                  StudyEditor.addDocumentListener(document, new EduDocumentListener(taskFile, true));

                  if (!taskFile.getAnswerPlaceholders().isEmpty()) {
                    StudyNavigator.navigateToFirstAnswerPlaceholder(editor, taskFile);
                    boolean isStudyProject = EduNames.STUDY.equals(course.getCourseType());
                    StudyUtils.drawAllWindows(editor, taskFile);
                    if (isStudyProject) {
                      editor.addEditorMouseListener(new WindowSelectionListener(taskFile));
                    }
                  }
                }
              }
            }
          });
>>>>>>> 20ddc22d
        }
      }
    }
  }

  @Override
  public void editorReleased(@NotNull EditorFactoryEvent event) {
    final Editor editor = event.getEditor();
    final Document document = editor.getDocument();
    StudyEditor.removeListener(document);
    editor.getMarkupModel().removeAllHighlighters();
    editor.getSelectionModel().removeSelection();
  }
}<|MERGE_RESOLUTION|>--- conflicted
+++ resolved
@@ -59,7 +59,7 @@
     if (project == null) {
       return;
     }
-<<<<<<< HEAD
+
 
     final Document document = editor.getDocument();
     final VirtualFile openedFile = FileDocumentManager.getInstance().getFile(document);
@@ -72,50 +72,20 @@
           StudyUtils.updateToolWindows(project);
           studyToolWindow.show(null);
         }
+        Course course = StudyTaskManager.getInstance(project).getCourse();
+        if (course == null) {
+          return;
+        }
+
+        StudyEditor.addDocumentListener(document, new EduDocumentListener(taskFile, true));
+
         if (!taskFile.getAnswerPlaceholders().isEmpty()) {
           StudyNavigator.navigateToFirstAnswerPlaceholder(editor, taskFile);
-          StudyEditor.addDocumentListener(document, new EduDocumentListener(taskFile));
+          boolean isStudyProject = EduNames.STUDY.equals(course.getCourseType());
           StudyUtils.drawAllWindows(editor, taskFile);
-          editor.addEditorMouseListener(new WindowSelectionListener(taskFile));
-=======
-    ApplicationManager.getApplication().invokeLater(
-      new Runnable() {
-        @Override
-        public void run() {
-          ApplicationManager.getApplication().runWriteAction(new Runnable() {
-            @Override
-            public void run() {
-              final Document document = editor.getDocument();
-              final VirtualFile openedFile = FileDocumentManager.getInstance().getFile(document);
-              if (openedFile != null) {
-                final TaskFile taskFile = StudyUtils.getTaskFile(project, openedFile);
-                if (taskFile != null) {
-                  WolfTheProblemSolver.getInstance(project).clearProblems(openedFile);
-                  final ToolWindow studyToolWindow = ToolWindowManager.getInstance(project).getToolWindow(StudyToolWindowFactory.STUDY_TOOL_WINDOW);
-                  if (studyToolWindow != null) {
-                    StudyUtils.updateToolWindows(project);
-                    studyToolWindow.show(null);
-                  }
-                  Course course = StudyTaskManager.getInstance(project).getCourse();
-                  if (course == null) {
-                    return;
-                  }
-
-                  StudyEditor.addDocumentListener(document, new EduDocumentListener(taskFile, true));
-
-                  if (!taskFile.getAnswerPlaceholders().isEmpty()) {
-                    StudyNavigator.navigateToFirstAnswerPlaceholder(editor, taskFile);
-                    boolean isStudyProject = EduNames.STUDY.equals(course.getCourseType());
-                    StudyUtils.drawAllWindows(editor, taskFile);
-                    if (isStudyProject) {
-                      editor.addEditorMouseListener(new WindowSelectionListener(taskFile));
-                    }
-                  }
-                }
-              }
-            }
-          });
->>>>>>> 20ddc22d
+          if (isStudyProject) {
+            editor.addEditorMouseListener(new WindowSelectionListener(taskFile));
+          }
         }
       }
     }
