/*
 * Copyright 2000-2015 JetBrains s.r.o.
 *
 * Licensed under the Apache License, Version 2.0 (the "License");
 * you may not use this file except in compliance with the License.
 * You may obtain a copy of the License at
 *
 * http://www.apache.org/licenses/LICENSE-2.0
 *
 * Unless required by applicable law or agreed to in writing, software
 * distributed under the License is distributed on an "AS IS" BASIS,
 * WITHOUT WARRANTIES OR CONDITIONS OF ANY KIND, either express or implied.
 * See the License for the specific language governing permissions and
 * limitations under the License.
 */
package com.jetbrains.edu.learning.ui;

import com.intellij.openapi.editor.colors.EditorColorsManager;
import com.intellij.openapi.editor.colors.EditorColorsScheme;
import com.intellij.openapi.project.Project;
import com.intellij.ui.BrowserHyperlinkListener;
import com.intellij.ui.ColorUtil;
import com.intellij.ui.components.JBScrollPane;
import com.intellij.util.ui.UIUtil;

import javax.swing.*;
import javax.swing.border.EmptyBorder;
import javax.swing.text.html.HTMLDocument;
import javax.swing.text.html.HTMLEditorKit;
import java.awt.*;

public class StudySwingToolWindow extends StudyToolWindow {
  private JTextPane myTaskTextPane;

  public StudySwingToolWindow() {
    super();
  }

  @Override
  public JComponent createTaskInfoPanel(Project project) {
    myTaskTextPane = new JTextPane();
    final JBScrollPane scrollPane = new JBScrollPane(myTaskTextPane);
    myTaskTextPane.setContentType(new HTMLEditorKit().getContentType());
    final EditorColorsScheme editorColorsScheme = EditorColorsManager.getInstance().getGlobalScheme();
    int fontSize = editorColorsScheme.getEditorFontSize();
    final String fontName = editorColorsScheme.getEditorFontName();
    final Font font = new Font(fontName, Font.PLAIN, fontSize);
    String bodyRule = "body { font-family: " + font.getFamily() + "; " +
                      "font-size: " + font.getSize() + "pt; }" +
                      "pre {font-family: Courier; display: inline; ine-height: 50px; padding-top: 5px; padding-bottom: 5px; padding-left: 5px; background-color:"
                      + ColorUtil.toHex(ColorUtil.dimmer(UIUtil.getPanelBackground())) + ";}" +
                      "code {font-family: Courier; display: flex; float: left; background-color:"
                      + ColorUtil.toHex(ColorUtil.dimmer(UIUtil.getPanelBackground())) + ";}";
    ((HTMLDocument)myTaskTextPane.getDocument()).getStyleSheet().addRule(bodyRule);
    myTaskTextPane.setEditable(false);
    if (!UIUtil.isUnderDarcula()) {
      myTaskTextPane.setBackground(EditorColorsManager.getInstance().getGlobalScheme().getDefaultBackground());
    }
<<<<<<< HEAD
    myTaskTextPane.setBorder(new EmptyBorder(20, 20, 0, 10));
    myTaskTextPane.setText(taskText);
=======
    myTaskTextPane.setBorder(new EmptyBorder(15, 20, 0, 100));
>>>>>>> 20ddc22d
    myTaskTextPane.addHyperlinkListener(BrowserHyperlinkListener.INSTANCE);
    return scrollPane;
  }

  public void setText(String text) {
    myTaskTextPane.setText(text);
  }
}
<|MERGE_RESOLUTION|>--- conflicted
+++ resolved
@@ -56,12 +56,7 @@
     if (!UIUtil.isUnderDarcula()) {
       myTaskTextPane.setBackground(EditorColorsManager.getInstance().getGlobalScheme().getDefaultBackground());
     }
-<<<<<<< HEAD
     myTaskTextPane.setBorder(new EmptyBorder(20, 20, 0, 10));
-    myTaskTextPane.setText(taskText);
-=======
-    myTaskTextPane.setBorder(new EmptyBorder(15, 20, 0, 100));
->>>>>>> 20ddc22d
     myTaskTextPane.addHyperlinkListener(BrowserHyperlinkListener.INSTANCE);
     return scrollPane;
   }
