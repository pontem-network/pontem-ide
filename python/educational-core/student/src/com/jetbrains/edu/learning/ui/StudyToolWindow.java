--- conflicted
+++ resolved
@@ -38,20 +38,11 @@
 import com.intellij.ui.JBColor;
 import com.intellij.ui.OnePixelSplitter;
 import com.intellij.util.ui.JBUI;
-<<<<<<< HEAD
-import com.intellij.util.ui.UIUtil;
-import com.jetbrains.edu.learning.StudyBasePluginConfigurator;
-import com.jetbrains.edu.learning.StudyPluginConfigurator;
-import com.jetbrains.edu.learning.StudyTaskManager;
-import com.jetbrains.edu.learning.StudyUtils;
-import com.jetbrains.edu.learning.courseFormat.Course;
-import com.jetbrains.edu.learning.stepic.EduAdaptiveStepicConnector;
-=======
 import com.jetbrains.edu.learning.*;
 import com.jetbrains.edu.learning.core.EduNames;
 import com.jetbrains.edu.learning.courseFormat.Course;
+import com.jetbrains.edu.learning.stepic.EduAdaptiveStepicConnector;
 import com.jetbrains.edu.learning.courseFormat.TaskFile;
->>>>>>> ae0c6009
 import org.jetbrains.annotations.NotNull;
 
 import javax.swing.*;
@@ -81,8 +72,7 @@
 
     JPanel toolbarPanel = createToolbarPanel(getActionGroup(project));
     setToolbar(toolbarPanel);
-
-<<<<<<< HEAD
+    
     final JPanel panel = new JPanel(new BorderLayout());
     final Course course = StudyTaskManager.getInstance(project).getCourse();
     if (course != null && course.isAdaptive()) {
@@ -91,9 +81,6 @@
     JComponent taskInfoPanel = createTaskInfoPanel(taskText, project);
     panel.add(taskInfoPanel, BorderLayout.CENTER);
     myContentPanel.add(TASK_INFO_ID, panel);
-=======
-    myContentPanel.add(TASK_INFO_ID, createTaskInfoPanel(project));
->>>>>>> ae0c6009
     mySplitPane.setFirstComponent(myContentPanel);
     addAdditionalPanels(project);
     myCardLayout.show(myContentPanel, TASK_INFO_ID);
@@ -248,9 +235,6 @@
     }
   }
 
-<<<<<<< HEAD
-  public abstract void setTaskText(@NotNull String text);
-=======
   private static void addAdditionalActions(DefaultActionGroup group) {
     StudyActionsProvider[] providers = Extensions.getExtensions(StudyActionsProvider.EP_NAME);
     for (StudyActionsProvider provider : providers) {
@@ -273,7 +257,7 @@
     }
   }
 
-  protected abstract void setText(String text);
+  protected abstract void setText(@NotNull String text);
 
   public void setEmptyText(@NotNull Project project) {
     if (StudyTaskManager.getInstance(project).getToolWindowMode() == StudyToolWindowMode.EDITING) {
@@ -315,5 +299,4 @@
     StudyTaskManager.getInstance(project).setToolWindowMode(StudyToolWindowMode.TEXT);
     StudyUtils.updateStudyToolWindow(project);
   }
->>>>>>> ae0c6009
 }