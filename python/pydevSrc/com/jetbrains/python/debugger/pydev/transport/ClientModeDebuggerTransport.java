package com.jetbrains.python.debugger.pydev.transport;

import com.intellij.openapi.diagnostic.Logger;
import com.intellij.openapi.vfs.CharsetToolkit;
import com.jetbrains.python.debugger.PyDebuggerException;
import com.jetbrains.python.debugger.pydev.AbstractCommand;
import com.jetbrains.python.debugger.pydev.ClientModeMultiProcessDebugger;
import com.jetbrains.python.debugger.pydev.DebuggerCommunication;
import org.jetbrains.annotations.NotNull;
import org.jetbrains.annotations.Nullable;

import java.io.IOException;
import java.io.InputStream;
import java.io.OutputStream;
import java.net.ConnectException;
import java.net.InetSocketAddress;
import java.net.Socket;
import java.net.SocketTimeoutException;
import java.util.concurrent.atomic.AtomicBoolean;

/**
 * {@link DebuggerTransport} implementation that expects a debugging script to behave as a server. The main process of the debugging script
 * and all of the Python processes forked and created within it receives incoming connections on the <b>same port</b> using
 * {@code SO_REUSEPORT} server socket option on Linux (available since 3.9 core version), Mac OS, BSD platforms and {@code SO_REUSEADDR}
 * server socket option on Windows platforms (see {@code start_server(port)} method in <i>pydevd_comm.py</i>).
 * <p>
 * Each Python process within the debugging script requires <b>single connection</b> from the IDE. When a new Python process is created the
 * originator process sends {@link AbstractCommand#PROCESS_CREATED} message to the IDE. The new process binds server socket to the same
 * address and port as the originator process and starts listening for an incoming connection. The IDE tries to establish a new
 * connection with the script.
 * <p>
 * At the last point the following problem could arise. When several processes are created almost simultaneously and they become
 * bound to the single port the IDE could establish the connection to some of the processes twice or more times. The first connection is
 * accepted by the Python process but the others are not. Other connections would stay in <i>completed connection queue</i> until a timeout
 * for a response for the {@link AbstractCommand#RUN} arouse. To solve this problem {@link ClientModeMultiProcessDebugger} creates the pool
 * of connecting {@link RemoteDebugger}. Some of the debuggers will succeed connecting to the debugging process and later some of them will
 * succeed in handshaking. Connections of other would eventually die out on the timeout waiting for the connection or waiting for the
 * debugger script handshake response.
 *
 * @author Alexander Koshevoy
 * @see ClientModeMultiProcessDebugger
 */
public class ClientModeDebuggerTransport extends BaseDebuggerTransport {
  private static final Logger LOG = Logger.getInstance(ClientModeDebuggerTransport.class);

  /**
   * Connection timeout to the debugger script.
   */
  private static final int CONNECTION_TIMEOUT_IN_MILLIS = 5000;

  /**
   * Delay is long enough to connect to a Python script on a slow remote
   * machine with the slow connection.
   */
  private static final int HANDSHAKE_TIMEOUT_IN_MILLIS = 5000;

  @NotNull private final String myHost;
  private final int myPort;

  @NotNull private volatile State myState = State.INIT;

  @Nullable private Socket mySocket;
  @Nullable private volatile DebuggerReader myDebuggerReader;

  public ClientModeDebuggerTransport(@NotNull DebuggerCommunication debuggerCommunication,
                                     @NotNull String host,
                                     int port) {
    super(debuggerCommunication);
    myHost = host;
    myPort = port;
  }

  @Override
  public void waitForConnect() throws IOException {
    if (myState != State.INIT) {
      throw new IllegalStateException(
        "Inappropriate state of Python debugger for connecting to Python debugger: " + myState + "; " + State.INIT + " is expected");
    }

    boolean connected = false;
    try {
      Socket clientSocket = new Socket();
      clientSocket.setSoTimeout(HANDSHAKE_TIMEOUT_IN_MILLIS);
      clientSocket.connect(new InetSocketAddress(myHost, myPort), CONNECTION_TIMEOUT_IN_MILLIS);

      synchronized (mySocketObject) {
        mySocket = clientSocket;
        myState = State.CONNECTED;
      }

      DebuggerReader debuggerReader;
      try {
        myDebuggerReader = debuggerReader = new DebuggerReader(myDebugger, clientSocket.getInputStream());
      }
      catch (IOException e) {
        LOG.debug("Failed to create debugger reader", e);
        throw e;
      }

      try {
        myDebugger.handshake();

<<<<<<< HEAD
        try {
          InputStream stream;
          synchronized (mySocketObject) {
            stream = mySocket.getInputStream();
          }
          myDebuggerReader = new DebuggerReader(myDebuggerCommunication, stream);
        }
        catch (IOException e) {
          LOG.debug("Failed to create debugger reader", e);
          throw e;
        }

        CountDownLatch beforeHandshake = new CountDownLatch(1);
        Future<Boolean> future = ApplicationManager.getApplication().executeOnPooledThread(() -> {
          beforeHandshake.countDown();
          try {
            myDebuggerCommunication.handshake();
            myDebuggerReader.connectionApproved();
            return true;
          }
          catch (PyDebuggerException e) {
            LOG.debug(String.format("[%d] Handshake failed: #%d attempt", hashCode(), attempt));
            return false;
          }
        });
        try {
          beforeHandshake.await();
          connected = future.get(CHECK_CONNECTION_APPROVED_DELAY, TimeUnit.MILLISECONDS);
        }
        catch (InterruptedException e) {
          LOG.debug(String.format("[%d] Waiting for handshake interrupted: #%d attempt", hashCode(), attempt), e);
          myDebuggerReader.close();
          throw new IOException("Waiting for subprocess interrupted", e);
        }
        catch (ExecutionException e) {
          LOG.debug(String.format("[%d] Execution exception occurred: #%d attempt", hashCode(), attempt), e);
        }
        catch (TimeoutException e) {
          LOG.debug(String.format("[%d] Timeout: #%d attempt", hashCode(), attempt), e);
          future.cancel(true);
        }

        if (!connected) {
          myDebuggerReader.close();
          try {
            Thread.sleep(SLEEP_TIME_BETWEEN_CONNECTION_TRIES);
          }
          catch (InterruptedException e) {
            throw new IOException(e);
          }
        }
=======
        debuggerReader.connectionApproved();
        connected = true;

        // after successful connection turn back original timeout
        clientSocket.setSoTimeout(0);
>>>>>>> 2e0f8b16
      }
      catch (PyDebuggerException e) {
        LOG.debug(String.format("[%d] Handshake failed", hashCode()));
      }
      finally {
        if (!connected) {
          debuggerReader.close();
        }
      }
    }
    catch (ConnectException | SocketTimeoutException e) {
      myState = State.DISCONNECTED;
      throw new IOException("Failed to connect to debugger script", e);
    }

    if (!connected) {
      myState = State.DISCONNECTED;
      throw new IOException("Failed to connect to debugger script");
    }

    myState = State.APPROVED;
    LOG.debug(String.format("[%d] Connected to debugger script", hashCode()));
  }

  @Override
  protected boolean sendMessageImpl(byte[] packed) throws IOException {
    synchronized (mySocketObject) {
      if (mySocket == null || mySocket.isClosed()) {
        return false;
      }
      final OutputStream os = mySocket.getOutputStream();
      os.write(packed);
      os.flush();
      return true;
    }
  }

  @Override
  protected void onSocketException() {
    myDebuggerCommunication.disconnect();
    if (myState == State.APPROVED) {
      myDebuggerCommunication.fireCommunicationError();
    }
  }

  @Override
  public void close() {
    try {
      DebuggerReader debuggerReader = myDebuggerReader;
      if (debuggerReader != null) {
        debuggerReader.stop();
      }
    }
    finally {
      synchronized (mySocketObject) {
        if (mySocket != null) {
          try {
            mySocket.close();
          }
          catch (IOException ignored) {
          }
        }
      }
    }
  }

  @Override
  public boolean isConnecting() {
    return myState == State.CONNECTED;
  }

  @Override
  public boolean isConnected() {
    return myState == State.APPROVED;
  }

  @Override
  public void disconnect() {
    // TODO disconnect?
  }

  private enum State {
    /**
     * Before calling {@link #waitForConnect()}
     */
    INIT,
    /**
     * Socket connection to the debugger host:port address established and no messages has been received from the debugging script yet.
     * The connection might be ephemeral at this point (see {@link ClientModeDebuggerTransport}).
     */
    CONNECTED,
    /**
     * Socket connection to the debugger host:port address established and at least one message has been received from the debugging script.
     * This state means that a script is on the other end had accepted the connection.
     */
    APPROVED,
    /**
     * Debugger disconnected
     */
    DISCONNECTED
  }

  public static class DebuggerReader extends BaseDebuggerReader {
    /**
     * Indicates that the debugger connection has been approved within this {@link DebuggerReader}.
     */
    private final AtomicBoolean myConnectionApproved = new AtomicBoolean(false);

<<<<<<< HEAD
    public DebuggerReader(@NotNull DebuggerCommunication debuggerCommunication, @NotNull InputStream stream) throws IOException {
      super(stream, CharsetToolkit.UTF8_CHARSET, debuggerCommunication); //TODO: correct encoding?
=======
    public DebuggerReader(@NotNull RemoteDebugger debugger, @NotNull InputStream stream) {
      super(stream, CharsetToolkit.UTF8_CHARSET, debugger); //TODO: correct encoding?
>>>>>>> 2e0f8b16
      start(getClass().getName());
    }

    @Override
    protected void onExit() {
      if (myConnectionApproved.get()) {
        getDebuggerCommunication().fireExitEvent();
      }
    }

    @Override
    protected void onCommunicationError() {
      if (myConnectionApproved.get()) {
        getDebuggerCommunication().fireCommunicationError();
      }
    }

    public void connectionApproved() {
      myConnectionApproved.set(true);
    }
  }
}<|MERGE_RESOLUTION|>--- conflicted
+++ resolved
@@ -90,7 +90,7 @@
 
       DebuggerReader debuggerReader;
       try {
-        myDebuggerReader = debuggerReader = new DebuggerReader(myDebugger, clientSocket.getInputStream());
+        myDebuggerReader = debuggerReader = new DebuggerReader(myDebuggerCommunication, clientSocket.getInputStream());
       }
       catch (IOException e) {
         LOG.debug("Failed to create debugger reader", e);
@@ -98,67 +98,13 @@
       }
 
       try {
-        myDebugger.handshake();
-
-<<<<<<< HEAD
-        try {
-          InputStream stream;
-          synchronized (mySocketObject) {
-            stream = mySocket.getInputStream();
-          }
-          myDebuggerReader = new DebuggerReader(myDebuggerCommunication, stream);
-        }
-        catch (IOException e) {
-          LOG.debug("Failed to create debugger reader", e);
-          throw e;
-        }
-
-        CountDownLatch beforeHandshake = new CountDownLatch(1);
-        Future<Boolean> future = ApplicationManager.getApplication().executeOnPooledThread(() -> {
-          beforeHandshake.countDown();
-          try {
-            myDebuggerCommunication.handshake();
-            myDebuggerReader.connectionApproved();
-            return true;
-          }
-          catch (PyDebuggerException e) {
-            LOG.debug(String.format("[%d] Handshake failed: #%d attempt", hashCode(), attempt));
-            return false;
-          }
-        });
-        try {
-          beforeHandshake.await();
-          connected = future.get(CHECK_CONNECTION_APPROVED_DELAY, TimeUnit.MILLISECONDS);
-        }
-        catch (InterruptedException e) {
-          LOG.debug(String.format("[%d] Waiting for handshake interrupted: #%d attempt", hashCode(), attempt), e);
-          myDebuggerReader.close();
-          throw new IOException("Waiting for subprocess interrupted", e);
-        }
-        catch (ExecutionException e) {
-          LOG.debug(String.format("[%d] Execution exception occurred: #%d attempt", hashCode(), attempt), e);
-        }
-        catch (TimeoutException e) {
-          LOG.debug(String.format("[%d] Timeout: #%d attempt", hashCode(), attempt), e);
-          future.cancel(true);
-        }
-
-        if (!connected) {
-          myDebuggerReader.close();
-          try {
-            Thread.sleep(SLEEP_TIME_BETWEEN_CONNECTION_TRIES);
-          }
-          catch (InterruptedException e) {
-            throw new IOException(e);
-          }
-        }
-=======
+        myDebuggerCommunication.handshake();
+
         debuggerReader.connectionApproved();
         connected = true;
 
         // after successful connection turn back original timeout
         clientSocket.setSoTimeout(0);
->>>>>>> 2e0f8b16
       }
       catch (PyDebuggerException e) {
         LOG.debug(String.format("[%d] Handshake failed", hashCode()));
@@ -267,13 +213,8 @@
      */
     private final AtomicBoolean myConnectionApproved = new AtomicBoolean(false);
 
-<<<<<<< HEAD
-    public DebuggerReader(@NotNull DebuggerCommunication debuggerCommunication, @NotNull InputStream stream) throws IOException {
+    public DebuggerReader(@NotNull DebuggerCommunication debuggerCommunication, @NotNull InputStream stream) {
       super(stream, CharsetToolkit.UTF8_CHARSET, debuggerCommunication); //TODO: correct encoding?
-=======
-    public DebuggerReader(@NotNull RemoteDebugger debugger, @NotNull InputStream stream) {
-      super(stream, CharsetToolkit.UTF8_CHARSET, debugger); //TODO: correct encoding?
->>>>>>> 2e0f8b16
       start(getClass().getName());
     }
 
