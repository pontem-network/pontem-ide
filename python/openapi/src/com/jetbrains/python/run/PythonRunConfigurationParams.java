/*
 * Copyright 2000-2014 JetBrains s.r.o.
 *
 * Licensed under the Apache License, Version 2.0 (the "License");
 * you may not use this file except in compliance with the License.
 * You may obtain a copy of the License at
 *
 * http://www.apache.org/licenses/LICENSE-2.0
 *
 * Unless required by applicable law or agreed to in writing, software
 * distributed under the License is distributed on an "AS IS" BASIS,
 * WITHOUT WARRANTIES OR CONDITIONS OF ANY KIND, either express or implied.
 * See the License for the specific language governing permissions and
 * limitations under the License.
 */
package com.jetbrains.python.run;

/**
 * @author Leonid Shalupov
 */
public interface PythonRunConfigurationParams {
  AbstractPythonRunConfigurationParams getBaseParams();

  String getScriptName();

  void setScriptName(String scriptName);

  String getScriptParameters();

  void setScriptParameters(String scriptParameters);

  boolean showCommandLineAfterwards();
  void setShowCommandLineAfterwards(boolean showCommandLineAfterwards);

  boolean emulateTerminal();
  void setEmulateTerminal(boolean emulateTerminal);

<<<<<<< HEAD
  boolean mixedDebugMode();
  void setMixedDebugMode(boolean mixedDebugMode);

  String getDebuggableExternalLibs();
  void setDebuggableExternalLibs(String debuggableExternalLibs);
=======
  default boolean isModuleMode() {
    return false;
  }

  default void setModuleMode(boolean moduleMode) {
  }
>>>>>>> 2e0f8b16
}
<|MERGE_RESOLUTION|>--- conflicted
+++ resolved
@@ -35,18 +35,16 @@
   boolean emulateTerminal();
   void setEmulateTerminal(boolean emulateTerminal);
 
-<<<<<<< HEAD
   boolean mixedDebugMode();
   void setMixedDebugMode(boolean mixedDebugMode);
 
   String getDebuggableExternalLibs();
   void setDebuggableExternalLibs(String debuggableExternalLibs);
-=======
+
   default boolean isModuleMode() {
     return false;
   }
 
   default void setModuleMode(boolean moduleMode) {
   }
->>>>>>> 2e0f8b16
 }
