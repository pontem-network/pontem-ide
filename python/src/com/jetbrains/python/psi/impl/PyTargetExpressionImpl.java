package com.jetbrains.python.psi.impl;

import com.intellij.lang.ASTNode;
import com.intellij.openapi.extensions.Extensions;
import com.intellij.openapi.util.Pair;
import com.intellij.openapi.util.Ref;
import com.intellij.psi.PsiElement;
import com.intellij.psi.PsiReference;
import com.intellij.psi.ResolveResult;
import com.intellij.psi.search.GlobalSearchScope;
import com.intellij.psi.search.LocalSearchScope;
import com.intellij.psi.search.SearchScope;
import com.intellij.psi.stubs.StubElement;
import com.intellij.psi.util.PsiTreeUtil;
import com.intellij.util.ArrayUtil;
import com.intellij.util.IncorrectOperationException;
import com.intellij.util.PlatformIcons;
import com.jetbrains.python.PyElementTypes;
import com.jetbrains.python.PyNames;
import com.jetbrains.python.PyTokenTypes;
import com.jetbrains.python.PythonDialectsTokenSetProvider;
import com.jetbrains.python.codeInsight.controlflow.ControlFlowCache;
import com.jetbrains.python.codeInsight.controlflow.ScopeOwner;
import com.jetbrains.python.codeInsight.dataflow.scope.Scope;
import com.jetbrains.python.codeInsight.dataflow.scope.ScopeUtil;
import com.jetbrains.python.documentation.StructuredDocString;
import com.jetbrains.python.psi.*;
import com.jetbrains.python.psi.impl.references.PyQualifiedReference;
import com.jetbrains.python.psi.impl.references.PyTargetReference;
import com.jetbrains.python.psi.impl.stubs.CustomTargetExpressionStub;
import com.jetbrains.python.psi.resolve.PyResolveContext;
import com.jetbrains.python.psi.resolve.RatedResolveResult;
import com.jetbrains.python.psi.stubs.PyClassStub;
import com.jetbrains.python.psi.stubs.PyFunctionStub;
import com.jetbrains.python.psi.stubs.PyTargetExpressionStub;
import com.jetbrains.python.psi.types.*;
import org.jetbrains.annotations.NotNull;
import org.jetbrains.annotations.Nullable;

import javax.swing.*;
import java.util.List;

/**
 * @author yole
 */
public class PyTargetExpressionImpl extends PyPresentableElementImpl<PyTargetExpressionStub> implements PyTargetExpression {
  public PyTargetExpressionImpl(ASTNode astNode) {
    super(astNode);
  }

  public PyTargetExpressionImpl(final PyTargetExpressionStub stub) {
    super(stub, PyElementTypes.TARGET_EXPRESSION);
  }

  @Override
  protected void acceptPyVisitor(PyElementVisitor pyVisitor) {
    pyVisitor.visitPyTargetExpression(this);
  }

  @Nullable
  @Override
  public String getName() {
    final PyTargetExpressionStub stub = getStub();
    if (stub != null) {
      return stub.getName();
    }
    ASTNode node = getNameElement();
    return node != null ? node.getText() : null;
  }

  @Override
  public int getTextOffset() {
    final ASTNode nameElement = getNameElement();
    return nameElement != null ? nameElement.getStartOffset() : getTextRange().getStartOffset();
  }

  @Nullable
  public ASTNode getNameElement() {
    return getNode().findChildByType(PyTokenTypes.IDENTIFIER);
  }

  public PsiElement getNameIdentifier() {
    final ASTNode nameElement = getNameElement();
    return nameElement == null ? null : nameElement.getPsi();
  }

  public String getReferencedName() {
    return getName();
  }

  public PsiElement setName(@NotNull String name) throws IncorrectOperationException {
    final ASTNode oldNameElement = getNameElement();
    if (oldNameElement != null) {
      final ASTNode nameElement = PyElementGenerator.getInstance(getProject()).createNameIdentifier(name);
      getNode().replaceChild(oldNameElement, nameElement);
    }
    return this;
  }

  public PyType getType(@NotNull TypeEvalContext context) {
    if (!TypeEvalStack.mayEvaluate(this)) {
      return null;
    }
    try {
      if (PyNames.ALL.equals(getName())) {
        // no type for __all__, to avoid unresolved reference errors for expressions where a qualifier is a name
        // imported via __all__
        return null;
      }
      if (!context.maySwitchToAST(this)) {
        final PsiElement value = getStub() != null ? findAssignedValueByStub() : findAssignedValue();
        if (value instanceof PyTypedElement) {
          return ((PyTypedElement)value).getType(context);
        }
        return null;
      }
      PyType type = getTypeFromDocString(this);
      if (type != null) {
        return type;
      }
      type = getTypeFromComment(this);
      if (type != null) {
        return type;
      }
      final PsiElement parent = getParent();
      if (parent instanceof PyAssignmentStatement) {
        final PyAssignmentStatement assignmentStatement = (PyAssignmentStatement)parent;
        final PyExpression assignedValue = assignmentStatement.getAssignedValue();
        if (assignedValue != null) {
          if (assignedValue instanceof PyReferenceExpressionImpl) {
            final PyReferenceExpressionImpl refex = (PyReferenceExpressionImpl)assignedValue;
            PyType maybe_type = PyUtil.getSpecialAttributeType(refex, context);
            if (maybe_type != null) return maybe_type;
            final PyResolveContext resolveContext = PyResolveContext.noImplicits().withTypeEvalContext(context);
            final ResolveResult[] resolveResult = refex.getReference(resolveContext).multiResolve(false);
            if (resolveResult.length == 1) {
              PsiElement target = resolveResult[0].getElement();
              if (target == this || target == null) {
                return null;  // fix SOE on "a = a"
              }
              final PyType typeFromTarget = PyReferenceExpressionImpl.getTypeFromTarget(target, context, refex);
              if (target instanceof PyTargetExpression && typeFromTarget instanceof PyNoneType) {
                // this usually means that the variable is initialized to a non-None value somewhere else where we haven't looked
                return null;
              }
              Ref<PyType> typeOfProperty = refex.getTypeOfProperty(context);
              if (typeOfProperty != null) {
                return typeOfProperty.get();
              }
              return typeFromTarget;
            }
          }
          if (assignedValue instanceof PyYieldExpression) {
            return null;
          }
          return context.getType(assignedValue);
        }
      }
      if (parent instanceof PyTupleExpression) {
        final PyAssignmentStatement assignment = PsiTreeUtil.getParentOfType(parent, PyAssignmentStatement.class);
        if (assignment != null) {
          final PyExpression value = assignment.getAssignedValue();
          if (value != null) {
            final PyType assignedType = value.getType(context);
            if (assignedType instanceof PyTupleType) {
              final PyType t = getTypeFromTupleAssignment((PyTupleExpression)parent, (PyTupleType)assignedType);
              if (t != null) {
                return t;
              }
            }
          }
        }
      }
      if (parent instanceof PyWithItem) {
        final PyWithItem item = (PyWithItem)parent;
        final PyExpression expression = item.getExpression();
        if (expression != null) {
          final PyType exprType = expression.getType(context);
          if (exprType instanceof PyClassType) {
            final PyClass cls = ((PyClassType)exprType).getPyClass();
<<<<<<< HEAD
            final PyFunction enter = cls.findMethodByName(PyNames.ENTER, true);
            if (enter != null) {
              return enter.getReturnType(context, null);
=======
            if (cls != null) {
              final PyFunction enter = cls.findMethodByName(PyNames.ENTER, true);
              if (enter != null) {
                final PyType enterType = enter.getReturnType(context, null);
                if (enterType != null) {
                  return enterType;
                }
                // Guess the return type of __enter__
                return PyUnionType.createWeakType(exprType);
              }
>>>>>>> ad1e026f
            }
          }
        }
        return null;
      }
      PyType iterType = getTypeFromIteration(context);
      if (iterType != null) {
        return iterType;
      }
      PyType excType = getTypeFromExcept();
      if (excType != null) {
        return excType;
      }
      return null;
    }
    finally {
      TypeEvalStack.evaluated(this);
    }
  }

  @Nullable
  public static PyType getTypeFromDocString(PyTargetExpressionImpl targetExpression) {
    final String docString = PyUtil.strValue(PyUtil.getAttributeDocString(targetExpression));
    if (docString != null) {
      StructuredDocString structuredDocString = StructuredDocString.parse(docString);
      if (structuredDocString != null) {
        String typeName = structuredDocString.getParamType(null);
        if (typeName == null) {
          typeName = structuredDocString.getParamType(targetExpression.getName());
        }
        if (typeName != null) {
          return PyTypeParser.getTypeByName(targetExpression, typeName);
        }
      }
    }
    return null;
  }

  @Nullable
  public static PyType getTypeFromComment(PyTargetExpressionImpl targetExpression) {
    String docComment = PyUtil.getAttributeDocComment(targetExpression);
    if (docComment != null) {
      StructuredDocString structuredDocString = StructuredDocString.parse(docComment);
      if (structuredDocString != null) {
        String typeName = structuredDocString.getParamType(null);
        if (typeName == null) {
          typeName = structuredDocString.getParamType(targetExpression.getName());
        }
        if (typeName != null) {
          return PyTypeParser.getTypeByName(targetExpression, typeName);
        }
      }
    }
    return null;
  }

  @Nullable
  private PyType getTypeFromTupleAssignment(@NotNull PyTupleExpression tuple, @NotNull PyTupleType tupleType) {
    if (tuple.getElements().length == tupleType.getElementCount()) {
      int selfIndex = ArrayUtil.indexOf(tuple.getElements(), this);
      return tupleType.getElementType(selfIndex);
    }
    return null;
  }

  @Nullable
  private PyType getTypeFromIteration(@NotNull TypeEvalContext context) {
    PyExpression target = null;
    PyExpression source = null;
    final PyForPart forPart = PsiTreeUtil.getParentOfType(this, PyForPart.class);
    if (forPart != null) {
      final PyExpression expr = forPart.getTarget();
      if (PsiTreeUtil.isAncestor(expr, this, false)) {
        target = expr;
        source = forPart.getSource();
      }
    }
    final PyComprehensionElement comprh = PsiTreeUtil.getParentOfType(this, PyComprehensionElement.class);
    if (comprh != null) {
      for (ComprhForComponent c : comprh.getForComponents()) {
        final PyExpression expr = c.getIteratorVariable();
        if (PsiTreeUtil.isAncestor(expr, this, false)) {
          target = expr;
          source = c.getIteratedList();
        }
      }
    }
    if (source != null && target != null) {
      PyType type = null;
      final PyType sourceType = source.getType(context);
      if (sourceType instanceof PyCollectionType) {
        type = ((PyCollectionType)sourceType).getElementType(context);
        if (sourceType instanceof PyClassType) {
          final PyClass cls = ((PyClassType)sourceType).getPyClass();
          if (type instanceof PyTupleType && PyABCUtil.isSubclass(cls, PyNames.MAPPING)) {
            final PyTupleType mappingType = (PyTupleType)type;
            if (mappingType.getElementCount() == 2) {
              return mappingType.getElementType(0);
            }
          }
        }
      }
      else if (sourceType instanceof PyClassType) {
        final PyClass pyClass = ((PyClassType)sourceType).getPyClass();
        for (PyTypeProvider provider: Extensions.getExtensions(PyTypeProvider.EP_NAME)) {
          final PyType iterType = provider.getIterationType(pyClass);
          if (iterType != null) {
            type = iterType;
            break;
          }
        }
        if (PyABCUtil.isSubclass(pyClass, PyNames.ITERATOR)) {
          final PyFunction iter = pyClass.findMethodByName(PyNames.ITER, true);
          PyType iterMethodType = null;
          if (iter != null) {
            iterMethodType = getContextSensitiveType(iter, context, source);
          }
          if (iterMethodType instanceof PyCollectionType) {
            final PyCollectionType collectionType = (PyCollectionType)iterMethodType;
            type = collectionType.getElementType(context);
          }
          if (type == null) {
            PyFunction next = pyClass.findMethodByName(PyNames.NEXT, true);
            if (next == null) {
              next = pyClass.findMethodByName(PyNames.DUNDER_NEXT, true);
            }
            if (next != null) {
              type = getContextSensitiveType(next, context, source);
            }
          }
        }
      }
      final PsiElement parent = getParent();
      if (type instanceof PyTupleType && parent instanceof PyTupleExpression) {
        return getTypeFromTupleAssignment((PyTupleExpression)parent, (PyTupleType)type);
      }
      if (target == this && type != null) {
        return type;
      }
    }
    return null;
  }

  @Nullable
  private static PyType getContextSensitiveType(@NotNull PyFunction function, @NotNull TypeEvalContext context,
                                                @NotNull PyExpression source) {
    if (function instanceof PyFunctionImpl) {
      return ((PyFunctionImpl)function).getReturnTypeWithoutCallSite(context, source);
    }
    return function.getReturnType(context, null);
  }

  @Nullable
  private PyType getTypeFromExcept() {
    PyExceptPart exceptPart = PsiTreeUtil.getParentOfType(this, PyExceptPart.class);
    if (exceptPart == null || exceptPart.getTarget() != this) {
      return null;
    }
    final PyExpression exceptClass = exceptPart.getExceptClass();
    if (exceptClass instanceof PyReferenceExpression) {
      final PsiElement element = ((PyReferenceExpression)exceptClass).getReference().resolve();
      if (element instanceof PyClass) {
        return new PyClassTypeImpl((PyClass) element, false);
      }
    }
    return null;
  }

  public PyExpression getQualifier() {
    ASTNode qualifier = getNode().findChildByType(PythonDialectsTokenSetProvider.INSTANCE.getExpressionTokens());
    return qualifier != null ? (PyExpression) qualifier.getPsi() : null;
  }

  public String toString() {
    return super.toString() + ": " + getName();
  }

  public Icon getIcon(final int flags) {
    if (isQualified() || PsiTreeUtil.getStubOrPsiParentOfType(this, PyDocStringOwner.class) instanceof PyClass) {
      return PlatformIcons.FIELD_ICON;
    }
    return PlatformIcons.VARIABLE_ICON;
  }

  public boolean isQualified() {
    PyTargetExpressionStub stub = getStub();
    if (stub != null) {
      return stub.isQualified();
    }
    return getQualifier() != null;
  }

  @Nullable
  public PyExpression findAssignedValue() {
    if (isValid()) {
      PyAssignmentStatement assignment = PsiTreeUtil.getParentOfType(this, PyAssignmentStatement.class);
      if (assignment != null) {
        List<Pair<PyExpression, PyExpression>> mapping = assignment.getTargetsToValuesMapping();
        for (Pair<PyExpression, PyExpression> pair : mapping) {
          PyExpression assigned_to = pair.getFirst();
          if (assigned_to == this) return pair.getSecond();
        }
      }
    }
    return null;
  }

  public PyQualifiedName getAssignedQName() {
    final PyTargetExpressionStub stub = getStub();
    if (stub != null) {
      if (stub.getInitializerType() == PyTargetExpressionStub.InitializerType.ReferenceExpression) {
        return stub.getInitializer();
      }
      return null;
    }
    return PyQualifiedName.fromExpression(findAssignedValue());
  }

  @Nullable
  public PsiElement findAssignedValueByStub() {
    final PyTargetExpressionStub stub = getStub();
    if (stub != null && stub.getInitializerType() == PyTargetExpressionStub.InitializerType.ReferenceExpression) {
      final PyQualifiedName initializer = stub.getInitializer();
      // TODO: Support qualified stub initializers
      if (initializer != null && initializer.getComponentCount() == 1) {
        final String name = initializer.getLastComponent();
        if (name != null) {
          final PsiElement parent = getParentByStub();
          if (parent instanceof PyFile) {
            return ((PyFile)parent).getElementNamed(name);
          }
          else if (parent instanceof PyClass) {
            final PyType type = ((PyClass)parent).getType(TypeEvalContext.fastStubOnly(null));
            if (type != null) {
              final List<? extends RatedResolveResult> results = type.resolveMember(name, null, AccessDirection.READ,
                                                                                    PyResolveContext.noImplicits());
              if (results != null && !results.isEmpty()) {
                return results.get(0).getElement();
              }
            }
          }
        }
      }
    }
    return null;
  }

  @Override
  public PyQualifiedName getCalleeName() {
    final PyTargetExpressionStub stub = getStub();
    if (stub != null) {
      final PyTargetExpressionStub.InitializerType initializerType = stub.getInitializerType();
      if (initializerType == PyTargetExpressionStub.InitializerType.CallExpression) {
        return stub.getInitializer();
      }
      else if (initializerType == PyTargetExpressionStub.InitializerType.Custom) {
        final CustomTargetExpressionStub customStub = stub.getCustomStub(CustomTargetExpressionStub.class);
        if (customStub != null) {
          return customStub.getCalleeName();
        }
      }
      return null;
    }
    final PyExpression value = findAssignedValue();
    if (value instanceof PyCallExpression) {
      final PyExpression callee = ((PyCallExpression)value).getCallee();
      return PyQualifiedName.fromExpression(callee);
    }
    return null;
  }

  @NotNull
  @Override
  public PsiReference getReference() {
    if (getQualifier() != null) {
      return new PyQualifiedReference(this, PyResolveContext.defaultContext());
    }
    return new PyTargetReference(this, PyResolveContext.defaultContext());
  }

  @NotNull
  @Override
  public SearchScope getUseScope() {
    final ScopeOwner owner = ScopeUtil.getScopeOwner(this);
    if (owner != null) {
      final Scope scope = ControlFlowCache.getScope(owner);
      if (scope.isGlobal(getName())) {
        return GlobalSearchScope.projectScope(getProject());
      }
      if (scope.isNonlocal(getName())) {
        return new LocalSearchScope(getContainingFile());
      }
    }

    // find highest level function containing our var
    PyElement container = this;
    while(true) {
      PyElement parentContainer = PsiTreeUtil.getParentOfType(container, PyFunction.class, PyClass.class);
      if (parentContainer instanceof PyClass) {
        if (getQualifier() != null) {
          return super.getUseScope();
        }
        break;
      }
      if (parentContainer == null) {
        break;
      }
      container = parentContainer;
    }
    if (container instanceof PyFunction) {
      return new LocalSearchScope(container);
    }
    return super.getUseScope();
  }

  @Override
  public PyClass getContainingClass() {
    final PyTargetExpressionStub stub = getStub();
    if (stub != null) {
      final StubElement parentStub = stub.getParentStub();
      if (parentStub instanceof PyClassStub) {
        return ((PyClassStub)parentStub).getPsi();
      }
      if (parentStub instanceof PyFunctionStub) {
        final StubElement functionParent = parentStub.getParentStub();
        if (functionParent instanceof PyClassStub) {
          return ((PyClassStub) functionParent).getPsi();
        }
      }

      return null;
    }

    final PsiElement parent = PsiTreeUtil.getParentOfType(this, PyFunction.class, PyClass.class);
    if (parent instanceof PyClass) {
      return (PyClass)parent;
    }
    if (parent instanceof PyFunction) {
      return ((PyFunction)parent).getContainingClass();
    }
    return null;
  }

  protected String getElementLocation() {
    final PyClass containingClass = getContainingClass();
    if (containingClass != null) {
      return "(" + containingClass.getName() + " in " + getPackageForFile(getContainingFile()) + ")";
    }
    return super.getElementLocation();
  }
}<|MERGE_RESOLUTION|>--- conflicted
+++ resolved
@@ -178,11 +178,6 @@
           final PyType exprType = expression.getType(context);
           if (exprType instanceof PyClassType) {
             final PyClass cls = ((PyClassType)exprType).getPyClass();
-<<<<<<< HEAD
-            final PyFunction enter = cls.findMethodByName(PyNames.ENTER, true);
-            if (enter != null) {
-              return enter.getReturnType(context, null);
-=======
             if (cls != null) {
               final PyFunction enter = cls.findMethodByName(PyNames.ENTER, true);
               if (enter != null) {
@@ -193,7 +188,6 @@
                 // Guess the return type of __enter__
                 return PyUnionType.createWeakType(exprType);
               }
->>>>>>> ad1e026f
             }
           }
         }
@@ -288,7 +282,7 @@
         type = ((PyCollectionType)sourceType).getElementType(context);
         if (sourceType instanceof PyClassType) {
           final PyClass cls = ((PyClassType)sourceType).getPyClass();
-          if (type instanceof PyTupleType && PyABCUtil.isSubclass(cls, PyNames.MAPPING)) {
+          if (cls != null && type instanceof PyTupleType && PyABCUtil.isSubclass(cls, PyNames.MAPPING)) {
             final PyTupleType mappingType = (PyTupleType)type;
             if (mappingType.getElementCount() == 2) {
               return mappingType.getElementType(0);
@@ -298,30 +292,32 @@
       }
       else if (sourceType instanceof PyClassType) {
         final PyClass pyClass = ((PyClassType)sourceType).getPyClass();
-        for (PyTypeProvider provider: Extensions.getExtensions(PyTypeProvider.EP_NAME)) {
-          final PyType iterType = provider.getIterationType(pyClass);
-          if (iterType != null) {
-            type = iterType;
-            break;
-          }
-        }
-        if (PyABCUtil.isSubclass(pyClass, PyNames.ITERATOR)) {
-          final PyFunction iter = pyClass.findMethodByName(PyNames.ITER, true);
-          PyType iterMethodType = null;
-          if (iter != null) {
-            iterMethodType = getContextSensitiveType(iter, context, source);
-          }
-          if (iterMethodType instanceof PyCollectionType) {
-            final PyCollectionType collectionType = (PyCollectionType)iterMethodType;
-            type = collectionType.getElementType(context);
-          }
-          if (type == null) {
-            PyFunction next = pyClass.findMethodByName(PyNames.NEXT, true);
-            if (next == null) {
-              next = pyClass.findMethodByName(PyNames.DUNDER_NEXT, true);
-            }
-            if (next != null) {
-              type = getContextSensitiveType(next, context, source);
+        if (pyClass != null) {
+          for (PyTypeProvider provider: Extensions.getExtensions(PyTypeProvider.EP_NAME)) {
+            final PyType iterType = provider.getIterationType(pyClass);
+            if (iterType != null) {
+              type = iterType;
+              break;
+            }
+          }
+          if (PyABCUtil.isSubclass(pyClass, PyNames.ITERATOR)) {
+            final PyFunction iter = pyClass.findMethodByName(PyNames.ITER, true);
+            PyType iterMethodType = null;
+            if (iter != null) {
+              iterMethodType = getContextSensitiveType(iter, context, source);
+            }
+            if (iterMethodType instanceof PyCollectionType) {
+              final PyCollectionType collectionType = (PyCollectionType)iterMethodType;
+              type = collectionType.getElementType(context);
+            }
+            if (type == null) {
+              PyFunction next = pyClass.findMethodByName(PyNames.NEXT, true);
+              if (next == null) {
+                next = pyClass.findMethodByName(PyNames.DUNDER_NEXT, true);
+              }
+              if (next != null) {
+                type = getContextSensitiveType(next, context, source);
+              }
             }
           }
         }
