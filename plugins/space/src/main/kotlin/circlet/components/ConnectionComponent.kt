--- conflicted
+++ resolved
@@ -91,37 +91,7 @@
     }
 
     fun authenticate() {
-<<<<<<< HEAD
-        loginModel?.let { model ->
-            val lt = seq.next().nested()
-            val server = embeddedServer(Jetty, 8080) {
-                routing {
-                    get("auth") {
-                        val token = call.parameters[TOKEN_PARAMETER]!!
-
-                        model.signIn(token, "")
-
-                        call.respondText(
-                            "Authorization successful! Now you can close this page and return to the IDE.",
-                            ContentType.Text.Html
-                        )
-
-                        lt.terminate()
-                    }
-                }
-            }.start(wait = false)
-
-            lt.add {
-                server.stop(100, 5000, TimeUnit.MILLISECONDS)
-            }
-
-            Desktop.getDesktop().browse(URI(
-                Navigator.login("http://localhost:8080/auth").absoluteHref(model.server)
-            ))
-        }
-=======
         connection?.authenticate()
->>>>>>> 52a378d1
     }
 }
 
