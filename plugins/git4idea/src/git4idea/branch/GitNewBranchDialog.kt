--- conflicted
+++ resolved
@@ -28,13 +28,8 @@
 
 internal data class GitNewBranchOptions(val name: String, @get:JvmName("shouldCheckout") val checkout: Boolean)
 
-<<<<<<< HEAD
-internal class GitNewBranchDialog(project: Project, dialogTitle: String, validator: GitNewBranchNameValidator) :
-  InputDialog(project, "New branch name:", dialogTitle, null, "", validator) {
-=======
 internal class GitNewBranchDialog(project: Project, dialogTitle: String, initialName: String?, validator: GitNewBranchNameValidator) :
-  Messages.InputDialog(project, "New branch name:", dialogTitle, null, initialName, validator) {
->>>>>>> 76f5832e
+  InputDialog(project, "New branch name:", dialogTitle, null, initialName, validator) {
 
   private lateinit var checkoutCheckbox : JBCheckBox
 
