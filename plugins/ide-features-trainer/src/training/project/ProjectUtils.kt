--- conflicted
+++ resolved
@@ -8,13 +8,7 @@
 import com.intellij.ide.util.projectWizard.WizardContext
 import com.intellij.notification.Notification
 import com.intellij.notification.NotificationGroup
-<<<<<<< HEAD
-import com.intellij.openapi.application.ApplicationNamesInfo
-import com.intellij.openapi.application.invokeAndWaitIfNeeded
-import com.intellij.openapi.application.invokeLater
-=======
 import com.intellij.openapi.application.*
->>>>>>> 3f278d0e
 import com.intellij.openapi.fileChooser.FileChooserDescriptor
 import com.intellij.openapi.fileChooser.ex.FileChooserDialogImpl
 import com.intellij.openapi.fileEditor.FileDocumentManager
@@ -110,18 +104,6 @@
     }
   }
 
-<<<<<<< HEAD
-  fun copyLearningProjectFiles(newProjectDirectory: Path, langSupport: LangSupport): Boolean {
-    var targetDirectory = newProjectDirectory
-    val inputUrl: URL = langSupport.javaClass.classLoader.getResource(langSupport.projectResourcePath)
-                        ?: throw IllegalArgumentException(
-                          "No project ${langSupport.projectResourcePath} in resources for ${langSupport.primaryLanguage} IDE learning course")
-    if (!FileUtils.copyResourcesRecursively(inputUrl, targetDirectory.toFile())) {
-      targetDirectory = invokeAndWaitIfNeeded {
-        chooseParentDirectoryForLearningProject(langSupport)
-      } ?: return false
-      if (!FileUtils.copyResourcesRecursively(inputUrl, targetDirectory.toFile())) {
-=======
   fun simpleInstallAndOpenLearningProject(projectPath: Path,
                                           langSupport: LangSupport,
                                           openProjectTask: OpenProjectTask,
@@ -146,7 +128,6 @@
         chooseParentDirectoryForLearningProject(langSupport)
       } ?: return false
       if (!langSupport.copyLearningProjectFiles(targetDirectory.toFile())) {
->>>>>>> 3f278d0e
         invokeLater {
           Messages.showInfoMessage(LearnBundle.message("learn.project.initializing.cannot.create.message"),
                                    LearnBundle.message("learn.project.initializing.cannot.create.title"))
@@ -158,13 +139,10 @@
     return true
   }
 
-<<<<<<< HEAD
-=======
   fun learningProjectUrl(langSupport: LangSupport) =
     langSupport.javaClass.classLoader.getResource(langSupport.projectResourcePath)
     ?: throw IllegalArgumentException("No project ${langSupport.projectResourcePath} in resources for ${langSupport.primaryLanguage} IDE learning course")
 
->>>>>>> 3f278d0e
   private fun chooseParentDirectoryForLearningProject(langSupport: LangSupport): Path? {
     val descriptor = FileChooserDescriptor(false, true, false, false, false, false)
       .withTitle(LearnBundle.message("learn.project.initializing.choose.place", langSupport.defaultProjectName))
@@ -212,14 +190,6 @@
                                                                     ApplicationNamesInfo.getInstance().fullProductName))
   }
 
-  fun createSdkDownloadingNotification(): Notification {
-    val notificationGroup = NotificationGroup.findRegisteredGroup("IDE Features Trainer")
-                            ?: error("Not found notificationGroup for IDE Features Trainer")
-    return notificationGroup.createNotification(LearnBundle.message("learn.project.initializing.jdk.download.notification.title"),
-                                                LearnBundle.message("learn.project.initializing.jdk.download.notification.message",
-                                                                    ApplicationNamesInfo.getInstance().fullProductName))
-  }
-
   fun closeAllEditorsInProject(project: Project) {
     FileEditorManagerEx.getInstanceEx(project).windows.forEach {
       it.files.forEach { file -> it.closeFile(file) }
