// Copyright 2000-2020 JetBrains s.r.o. Use of this source code is governed by the Apache 2.0 license that can be found in the LICENSE file.
package training.ui.welcomeScreen

import com.intellij.openapi.actionSystem.ActionManager
import com.intellij.openapi.actionSystem.ActionPlaces
import com.intellij.openapi.actionSystem.AnActionEvent
import com.intellij.openapi.actionSystem.DataContext
import com.intellij.openapi.actionSystem.ex.ActionUtil
import com.intellij.openapi.util.SystemInfo
import com.intellij.openapi.wm.InteractiveCourseData
import com.intellij.openapi.wm.InteractiveCourseFactory
import com.intellij.openapi.wm.impl.welcomeScreen.learnIde.HeightLimitedPane
import com.intellij.openapi.wm.impl.welcomeScreen.learnIde.LearnIdeContentColorsAndFonts
import com.intellij.ui.components.labels.LinkLabel
import com.intellij.ui.scale.JBUIScale
import com.intellij.util.ui.JBUI
import icons.FeaturesTrainerIcons.Img.PluginIcon
import training.learn.CourseManager
import training.learn.LearnBundle
import training.learn.interfaces.Module
import training.statistic.StatisticBase
import java.awt.Component
import java.awt.Component.LEFT_ALIGNMENT
import java.awt.Dimension
import java.awt.event.ActionEvent
import javax.swing.*
import javax.swing.plaf.FontUIResource
import javax.swing.plaf.LabelUI

class IFTInteractiveCourse : InteractiveCourseFactory {
  override fun getInteractiveCourseData(): InteractiveCourseData = IFTInteractiveCourseData()
}

class IFTInteractiveCourseData : InteractiveCourseData {

  override fun getName(): String {
    return LearnBundle.message("welcome.tab.header.learn.ide.features")
  }

  override fun getDescription(): String {
    return LearnBundle.message("welcome.tab.description.learn.ide.features")
  }

  override fun getIcon(): Icon {
    return PluginIcon
  }

  override fun getActionButtonName(): String {
    return LearnBundle.message("welcome.tab.start.learning.button")
  }

  override fun getAction(): Action {
    return object : AbstractAction(LearnBundle.message("welcome.tab.start.learning.button")) {
      override fun actionPerformed(e: ActionEvent?) {
        openLearningFromWelcomeScreen(null)
      }
    }
  }

  override fun getExpandContent(): JComponent {
    val modules = CourseManager.instance.modules
    val panel = JPanel()
    panel.isOpaque = false
    panel.layout = BoxLayout(panel, BoxLayout.PAGE_AXIS)

    panel.add(rigid(16, 1))
    for (module in modules) {
      panel.add(moduleHeader(module))
      panel.add(rigid(2, 2))
      panel.add(moduleDescription(module))
      panel.add(rigid(16, 16))
    }
    panel.add(rigid(16, 15))
    StatisticBase.instance.onExpandWelcomeScreenPanel()
    return panel
  }

  private fun moduleDescription(module: Module): HeightLimitedPane {
<<<<<<< HEAD
    return HeightLimitedPane(module.description ?: "", -1, MODULE_DESCRIPTION)
=======
    return HeightLimitedPane(module.description ?: "", -1, LearnIdeContentColorsAndFonts.ModuleDescriptionColor)
>>>>>>> 3f278d0e
  }

  private fun moduleHeader(module: Module): LinkLabel<Any> {
    val linkLabel = object : LinkLabel<Any>(module.name, null) {
      override fun setUI(ui: LabelUI?) {
        super.setUI(ui)
        if (font != null) {
          font = FontUIResource(font.deriveFont(font.size2D + JBUIScale.scale(-1) + if (SystemInfo.isWindows) JBUIScale.scale(1) else 0))
        }
      }
    }
    linkLabel.name = "linkLabel.${module.name}"
    linkLabel.setListener(
      { _, _ ->
<<<<<<< HEAD
        var lesson = module.giveNotPassedLesson()
        if (lesson == null) lesson = module.lessons[0]
        StatisticBase.instance.onStartModuleAction(module)
        performActionOnWelcomeScreen(OpenLessonAction(lesson))
=======
        StatisticBase.instance.onStartModuleAction(module)
        openLearningFromWelcomeScreen(module)
>>>>>>> 3f278d0e
      }, null)
    return linkLabel
  }

  private fun rigid(_width: Int, _height: Int): Component {
    return Box.createRigidArea(
      Dimension(JBUI.scale(_width), JBUI.scale(_height))).apply { (this as JComponent).alignmentX = LEFT_ALIGNMENT }
  }

  private fun openLearningFromWelcomeScreen(module: Module?) {
    val action = ActionManager.getInstance().getAction("ShowLearnPanel")

    //val context = if (module != null) SimpleDataContext.getSimpleContext(OpenLearnPanel.LEARNING_MODULE_KEY.name, module)
    //else DataContext.EMPTY_CONTEXT

    CourseManager.instance.unfoldModuleOnInit = module ?: CourseManager.instance.modules.firstOrNull()

    val anActionEvent = AnActionEvent.createFromAnAction(action, null, ActionPlaces.WELCOME_SCREEN, DataContext.EMPTY_CONTEXT)
    ActionUtil.performActionDumbAware(action, anActionEvent)
  }
}<|MERGE_RESOLUTION|>--- conflicted
+++ resolved
@@ -76,11 +76,7 @@
   }
 
   private fun moduleDescription(module: Module): HeightLimitedPane {
-<<<<<<< HEAD
-    return HeightLimitedPane(module.description ?: "", -1, MODULE_DESCRIPTION)
-=======
     return HeightLimitedPane(module.description ?: "", -1, LearnIdeContentColorsAndFonts.ModuleDescriptionColor)
->>>>>>> 3f278d0e
   }
 
   private fun moduleHeader(module: Module): LinkLabel<Any> {
@@ -95,15 +91,8 @@
     linkLabel.name = "linkLabel.${module.name}"
     linkLabel.setListener(
       { _, _ ->
-<<<<<<< HEAD
-        var lesson = module.giveNotPassedLesson()
-        if (lesson == null) lesson = module.lessons[0]
-        StatisticBase.instance.onStartModuleAction(module)
-        performActionOnWelcomeScreen(OpenLessonAction(lesson))
-=======
         StatisticBase.instance.onStartModuleAction(module)
         openLearningFromWelcomeScreen(module)
->>>>>>> 3f278d0e
       }, null)
     return linkLabel
   }
