--- conflicted
+++ resolved
@@ -170,18 +170,9 @@
         PsiClass template = createTemplate(factory, name);
 
         if (template == null) {
-<<<<<<< HEAD
-          ApplicationManager.getApplication().invokeLater(new Runnable() {
-            @Override
-            public void run() {
-              if (editor != null && (editor.getComponent().isDisplayable() || ApplicationManager.getApplication().isOnAir())) {
-                HintManager.getInstance().showErrorHint(editor, GroovyIntentionsBundle.message("cannot.create.class"));
-              }
-=======
           ApplicationManager.getApplication().invokeLater(() -> {
-            if (editor != null && editor.getComponent().isDisplayable()) {
+            if (editor != null && (editor.getComponent().isDisplayable() || ApplicationManager.getApplication().isOnAir())) {
               HintManager.getInstance().showErrorHint(editor, GroovyIntentionsBundle.message("cannot.create.class"));
->>>>>>> bd50525b
             }
           });
           return;
