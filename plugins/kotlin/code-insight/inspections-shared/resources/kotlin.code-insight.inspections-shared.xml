<idea-plugin package="org.jetbrains.kotlin.idea.codeInsight.inspections.shared">
  <extensions defaultExtensionNs="com.intellij">

    <localInspection implementationClass="org.jetbrains.kotlin.idea.codeInsight.inspections.shared.RemoveRedundantBackticksInspection"
                     groupPath="Kotlin"
                     groupBundle="messages.KotlinBundle" groupKey="group.names.redundant.constructs"
                     enabledByDefault="true"
                     level="WARNING"
                     language="kotlin" key="inspection.remove.redundant.backticks.display.name" bundle="messages.KotlinBundle"/>

    <localInspection implementationClass="org.jetbrains.kotlin.idea.codeInsight.inspections.shared.SortModifiersInspection"
                     groupPath="Kotlin"
                     groupBundle="messages.KotlinBundle" groupKey="group.names.style.issues"
                     enabledByDefault="true"
                     level="WEAK WARNING"
                     language="kotlin"
                     cleanupTool="true"
                     key="inspection.sort.modifiers.display.name" bundle="messages.KotlinBundle"/>

    <localInspection implementationClass="org.jetbrains.kotlin.idea.codeInsight.inspections.shared.DataClassPrivateConstructorInspection"
                     groupPath="Kotlin"
                     groupBundle="messages.KotlinBundle" groupKey="group.names.probable.bugs"
                     enabledByDefault="true"
                     level="WARNING"
                     language="kotlin"
                     key="inspection.data.class.private.constructor.display.name" bundle="messages.KotlinBundle"/>

    <localInspection
            implementationClass="org.jetbrains.kotlin.idea.codeInsight.inspections.shared.RemoveEmptySecondaryConstructorBodyInspection"
            groupPath="Kotlin"
            groupBundle="messages.KotlinBundle" groupKey="group.names.redundant.constructs"
            enabledByDefault="true"
            cleanupTool="true"
            level="WEAK WARNING"
            language="kotlin" editorAttributes="NOT_USED_ELEMENT_ATTRIBUTES"
            key="inspection.remove.empty.secondary.constructor.body.display.name" bundle="messages.KotlinBundle"/>

    <localInspection implementationClass="org.jetbrains.kotlin.idea.codeInsight.inspections.shared.RedundantEmptyInitializerBlockInspection"
                     groupPath="Kotlin"
                     groupBundle="messages.KotlinBundle" groupKey="group.names.other.problems"
                     enabledByDefault="true"
                     level="WEAK WARNING"
                     language="kotlin" editorAttributes="NOT_USED_ELEMENT_ATTRIBUTES"
                     key="inspection.redundant.empty.initializer.block.display.name" bundle="messages.KotlinBundle"/>

    <localInspection
            implementationClass="org.jetbrains.kotlin.idea.codeInsight.inspections.shared.UnclearPrecedenceOfBinaryExpressionInspection"
            groupPath="Kotlin"
            groupBundle="messages.KotlinBundle" groupKey="group.names.style.issues"
            enabledByDefault="true"
            level="WARNING"
            language="kotlin"
            key="unclear.precedence.of.binary.expression.inspection.display.name" bundle="messages.KotlinBundle"/>

    <localInspection implementationClass="org.jetbrains.kotlin.idea.codeInsight.inspections.shared.RedundantGetterInspection"
                     groupPath="Kotlin"
                     groupBundle="messages.KotlinBundle" groupKey="group.names.redundant.constructs"
                     enabledByDefault="true"
                     cleanupTool="true"
                     level="WEAK WARNING"
                     language="kotlin" key="inspection.redundant.getter.display.name" bundle="messages.KotlinBundle"/>
<<<<<<< HEAD

    <localInspection implementationClass="org.jetbrains.kotlin.idea.codeInsight.inspections.shared.RemoveEmptyClassBodyInspection"
                     groupPath="Kotlin"
                     groupBundle="messages.KotlinBundle" groupKey="group.names.redundant.constructs"
                     enabledByDefault="true"
                     cleanupTool="true"
                     level="WEAK WARNING"
                     language="kotlin" editorAttributes="NOT_USED_ELEMENT_ATTRIBUTES"
                     key="inspection.remove.empty.class.body.display.name" bundle="messages.KotlinBundle"/>

    <localInspection implementationClass="org.jetbrains.kotlin.idea.codeInsight.inspections.shared.RedundantReturnLabelInspection"
                     groupPath="Kotlin"
                     groupBundle="messages.KotlinBundle" groupKey="group.names.redundant.constructs"
                     enabledByDefault="true"
                     level="WEAK WARNING"
                     language="kotlin" editorAttributes="NOT_USED_ELEMENT_ATTRIBUTES"
                     key="inspection.redundant.return.label.display.name" bundle="messages.KotlinBundle"/>

    <localInspection implementationClass="org.jetbrains.kotlin.idea.codeInsight.inspections.shared.RedundantSetterInspection"
                     groupPath="Kotlin"
                     groupBundle="messages.KotlinBundle" groupKey="group.names.redundant.constructs"
                     enabledByDefault="true"
                     cleanupTool="true"
                     level="WEAK WARNING"
                     language="kotlin"
                     key="inspection.redundant.setter.display.name" bundle="messages.KotlinBundle"/>
=======
    <localInspection
            implementationClass="org.jetbrains.kotlin.idea.codeInsight.inspections.shared.SimplifyNegatedBinaryExpressionInspection"
            groupPath="Kotlin"
            groupBundle="messages.KotlinBundle" groupKey="group.names.style.issues"
            enabledByDefault="true"
            level="WEAK WARNING"
            language="kotlin"
            key="inspection.simplify.negated.binary.expression.display.name" bundle="messages.KotlinBundle"/>
>>>>>>> a70ecb14
  </extensions>
</idea-plugin><|MERGE_RESOLUTION|>--- conflicted
+++ resolved
@@ -59,7 +59,6 @@
                      cleanupTool="true"
                      level="WEAK WARNING"
                      language="kotlin" key="inspection.redundant.getter.display.name" bundle="messages.KotlinBundle"/>
-<<<<<<< HEAD
 
     <localInspection implementationClass="org.jetbrains.kotlin.idea.codeInsight.inspections.shared.RemoveEmptyClassBodyInspection"
                      groupPath="Kotlin"
@@ -86,7 +85,6 @@
                      level="WEAK WARNING"
                      language="kotlin"
                      key="inspection.redundant.setter.display.name" bundle="messages.KotlinBundle"/>
-=======
     <localInspection
             implementationClass="org.jetbrains.kotlin.idea.codeInsight.inspections.shared.SimplifyNegatedBinaryExpressionInspection"
             groupPath="Kotlin"
@@ -95,6 +93,5 @@
             level="WEAK WARNING"
             language="kotlin"
             key="inspection.simplify.negated.binary.expression.display.name" bundle="messages.KotlinBundle"/>
->>>>>>> a70ecb14
   </extensions>
 </idea-plugin>