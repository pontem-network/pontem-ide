--- conflicted
+++ resolved
@@ -7,10 +7,6 @@
 import com.google.gson.annotations.SerializedName;
 import com.intellij.openapi.application.ApplicationManager;
 import com.intellij.openapi.project.Project;
-<<<<<<< HEAD
-import com.intellij.openapi.util.text.StringUtil;
-=======
->>>>>>> 54425956
 import com.intellij.util.containers.MultiMap;
 import com.intellij.util.io.HttpRequests;
 import com.intellij.util.io.RequestBuilder;
@@ -20,7 +16,7 @@
 import java.io.IOException;
 import java.util.HashMap;
 import java.util.List;
-import java.util.stream.Collectors;
+import java.util.Map;
 
 public class IntellijTestDiscoveryProducer implements TestDiscoveryProducer {
   private static final String INTELLIJ_TEST_DISCOVERY_HOST = "http://intellij-test-discovery";
@@ -41,16 +37,7 @@
       return r.connect(request -> {
         MultiMap<String, String> map = new MultiMap<>();
         TestsSearchResult result = new ObjectMapper().readValue(request.getInputStream(), TestsSearchResult.class);
-<<<<<<< HEAD
-        result.getTests().forEach(s -> {
-          String str = s.length() > 1 && s.charAt(0) == 'j' ? s.substring(1) : s;
-          String classFqn = StringUtil.substringBefore(str, "-");
-          String testMethodName = StringUtil.substringAfter(str, "-");
-          map.putValue(classFqn, testMethodName);
-        });
-=======
         result.getTests().forEach((classFqn, testMethodName) -> map.putValues(classFqn, testMethodName));
->>>>>>> 54425956
         return map;
       });
     }
