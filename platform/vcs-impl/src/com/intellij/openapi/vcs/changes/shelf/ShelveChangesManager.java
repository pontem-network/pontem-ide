/*
 * Copyright 2000-2015 JetBrains s.r.o.
 *
 * Licensed under the Apache License, Version 2.0 (the "License");
 * you may not use this file except in compliance with the License.
 * You may obtain a copy of the License at
 *
 * http://www.apache.org/licenses/LICENSE-2.0
 *
 * Unless required by applicable law or agreed to in writing, software
 * distributed under the License is distributed on an "AS IS" BASIS,
 * WITHOUT WARRANTIES OR CONDITIONS OF ANY KIND, either express or implied.
 * See the License for the specific language governing permissions and
 * limitations under the License.
 */

/*
 * Created by IntelliJ IDEA.
 * User: yole
 * Date: 22.11.2006
 * Time: 19:59:36
 */
package com.intellij.openapi.vcs.changes.shelf;

import com.intellij.lifecycle.PeriodicalTasksCloser;
import com.intellij.openapi.application.ApplicationManager;
<<<<<<< HEAD
import com.intellij.openapi.application.ModalityState;
import com.intellij.openapi.application.PathManager;
=======
>>>>>>> 6419125c
import com.intellij.openapi.application.impl.LaterInvocator;
import com.intellij.openapi.components.AbstractProjectComponent;
import com.intellij.openapi.components.PathMacroManager;
import com.intellij.openapi.components.TrackingPathMacroSubstitutor;
import com.intellij.openapi.diagnostic.Logger;
import com.intellij.openapi.diff.impl.patch.*;
import com.intellij.openapi.diff.impl.patch.apply.ApplyFilePatchBase;
import com.intellij.openapi.diff.impl.patch.formove.CustomBinaryPatchApplier;
import com.intellij.openapi.diff.impl.patch.formove.PatchApplier;
<<<<<<< HEAD
=======
import com.intellij.openapi.options.BaseSchemeProcessor;
import com.intellij.openapi.options.SchemesManager;
import com.intellij.openapi.options.SchemesManagerFactory;
import com.intellij.openapi.progress.AsynchronousExecution;
>>>>>>> 6419125c
import com.intellij.openapi.progress.ProgressIndicator;
import com.intellij.openapi.progress.ProgressManager;
import com.intellij.openapi.project.Project;
import com.intellij.openapi.util.*;
import com.intellij.openapi.util.io.FileUtil;
import com.intellij.openapi.util.text.StringUtil;
import com.intellij.openapi.vcs.*;
import com.intellij.openapi.vcs.changes.*;
import com.intellij.openapi.vcs.changes.patch.ApplyPatchDefaultExecutor;
import com.intellij.openapi.vcs.changes.patch.PatchFileType;
import com.intellij.openapi.vcs.changes.patch.PatchNameChecker;
import com.intellij.openapi.vcs.changes.ui.RollbackChangesDialog;
import com.intellij.openapi.vcs.changes.ui.RollbackWorker;
import com.intellij.openapi.vfs.CharsetToolkit;
import com.intellij.openapi.vfs.VirtualFile;
import com.intellij.util.Consumer;
import com.intellij.util.PathUtil;
import com.intellij.util.SmartList;
<<<<<<< HEAD
=======
import com.intellij.util.containers.ContainerUtil;
import com.intellij.util.continuation.*;
>>>>>>> 6419125c
import com.intellij.util.messages.MessageBus;
import com.intellij.util.messages.Topic;
import com.intellij.util.text.CharArrayCharSequence;
import com.intellij.util.text.UniqueNameGenerator;
import com.intellij.util.ui.UIUtil;
import com.intellij.vcsUtil.FilesProgress;
import org.jdom.Element;
<<<<<<< HEAD
import org.jetbrains.annotations.CalledInAny;
=======
import org.jdom.Parent;
>>>>>>> 6419125c
import org.jetbrains.annotations.NonNls;
import org.jetbrains.annotations.NotNull;
import org.jetbrains.annotations.Nullable;

import javax.swing.event.ChangeEvent;
import javax.swing.event.ChangeListener;
import java.io.*;
import java.util.*;

public class ShelveChangesManager extends AbstractProjectComponent implements JDOMExternalizable {
  private static final Logger LOG = Logger.getInstance("#com.intellij.openapi.vcs.changes.shelf.ShelveChangesManager");
  @NonNls private static final String ELEMENT_CHANGELIST = "changelist";
  @NonNls private static final String ELEMENT_RECYCLED_CHANGELIST = "recycled_changelist";
  @NonNls private static final String DEFAULT_PATCH_NAME = "shelved";

  @NotNull private final TrackingPathMacroSubstitutor myPathMacroSubstitutor;
  @NotNull private final SchemesManager<ShelvedChangeList, ShelvedChangeList> mySchemeManager;

  public static ShelveChangesManager getInstance(Project project) {
    return PeriodicalTasksCloser.getInstance().safeGetComponent(project, ShelveChangesManager.class);
  }

  private static final String SHELVE_MANAGER_DIR_PATH = "shelf";
  private final MessageBus myBus;

  @NonNls private static final String ATTRIBUTE_SHOW_RECYCLED = "show_recycled";
  @NotNull private final CompoundShelfFileProcessor myFileProcessor;

  public static final Topic<ChangeListener> SHELF_TOPIC = new Topic<ChangeListener>("shelf updates", ChangeListener.class);
  private boolean myShowRecycled;

  public ShelveChangesManager(final Project project, final MessageBus bus) {
    super(project);
    myPathMacroSubstitutor = PathMacroManager.getInstance(myProject).createTrackingSubstitutor();
    myBus = bus;
    mySchemeManager =
      SchemesManagerFactory.getInstance(project).create(SHELVE_MANAGER_DIR_PATH, new BaseSchemeProcessor<ShelvedChangeList>() {
        @Nullable
        @Override
        public ShelvedChangeList readScheme(@NotNull Element element) throws InvalidDataException {
          return readOneShelvedChangeList(element);
        }

        @Override
        public Parent writeScheme(@NotNull ShelvedChangeList scheme) throws WriteExternalException {
          Element child = new Element(ELEMENT_CHANGELIST);
          scheme.writeExternal(child);
          myPathMacroSubstitutor.collapsePaths(child);
          return child;
        }
      });
    myFileProcessor = new CompoundShelfFileProcessor(mySchemeManager.getRootDirectory());
    ChangeListManager.getInstance(project).addDirectoryToIgnoreImplicitly(mySchemeManager.getRootDirectory().getAbsolutePath());
    mySchemeManager.loadSchemes();
  }

  @NotNull
  private ShelvedChangeList readOneShelvedChangeList(@NotNull Element element) throws InvalidDataException {
    ShelvedChangeList data = new ShelvedChangeList();
    myPathMacroSubstitutor.expandPaths(element);
    data.readExternal(element);
    return data;
  }

  @Override
  @NonNls
  @NotNull
  public String getComponentName() {
    return "ShelveChangesManager";
  }

  @Override
  public void readExternal(Element element) throws InvalidDataException {
    final String showRecycled = element.getAttributeValue(ATTRIBUTE_SHOW_RECYCLED);
    if (showRecycled != null) {
      myShowRecycled = Boolean.parseBoolean(showRecycled);
    }
    else {
      myShowRecycled = true;
    }
    migrateOldShelfInfo(element, true);
    migrateOldShelfInfo(element, false);
  }

  //load old shelf information from workspace.xml without moving .patch and binary files into new directory
  private void migrateOldShelfInfo(@NotNull Element element, boolean recycled) throws InvalidDataException {
    for (Element changeSetElement : element.getChildren(recycled ? ELEMENT_RECYCLED_CHANGELIST : ELEMENT_CHANGELIST)) {
      ShelvedChangeList list = readOneShelvedChangeList(changeSetElement);
      File uniqueDir = generateUniqueSchemePatchDir(list.DESCRIPTION, false);
      list.setName(uniqueDir.getName());
      list.setRecycled(recycled);
      mySchemeManager.addNewScheme(list, false);
    }
  }

  /**
   * Should be called only once: when Settings Repository plugin runs first time
   *
   * @return collection of non-migrated or not deleted files to show a error somewhere outside
   */
  @NotNull
  public Collection<String> checkAndMigrateOldPatchResourcesToNewSchemeStorage() {
    Collection<String> nonMigratedPaths = ContainerUtil.newArrayList();
    for (ShelvedChangeList list : mySchemeManager.getAllSchemes()) {
      File patchDir = new File(myFileProcessor.getBaseDir(), list.getName());
      nonMigratedPaths.addAll(migrateIfNeededToSchemeDir(list, patchDir));
    }
    return nonMigratedPaths;
  }

  @NotNull
  private static Collection<String> migrateIfNeededToSchemeDir(@NotNull ShelvedChangeList list, @NotNull File targetDirectory) {
    // it should be enough for migration to check if resource directory exists. If any bugs appeared add isAncestor checks for each path
    if (targetDirectory.exists() || !targetDirectory.mkdirs()) return ContainerUtil.emptyList();
    Collection<String> nonMigratedPaths = ContainerUtil.newArrayList();
    //try to move .patch file
    File patchFile = new File(list.PATH);
    if (patchFile.exists()) {
      File newPatchFile = getPatchFileInConfigDir(targetDirectory);
      try {
        FileUtil.copy(patchFile, newPatchFile);
        list.PATH = newPatchFile.getPath();
        FileUtil.delete(patchFile);
      }
      catch (IOException e) {
        nonMigratedPaths.add(list.PATH);
      }
    }

    for (ShelvedBinaryFile file : list.getBinaryFiles()) {
      if (file.SHELVED_PATH != null) {
        File shelvedFile = new File(file.SHELVED_PATH);
        if (!StringUtil.isEmptyOrSpaces(file.AFTER_PATH) && shelvedFile.exists()) {
          File newShelvedFile = new File(targetDirectory, PathUtil.getFileName(file.AFTER_PATH));
          try {
            FileUtil.copy(shelvedFile, newShelvedFile);
            file.SHELVED_PATH = newShelvedFile.getPath();
            FileUtil.delete(shelvedFile);
          }
          catch (IOException e) {
            nonMigratedPaths.add(shelvedFile.getPath());
          }
        }
      }
    }
    return nonMigratedPaths;
  }

  @Override
  public void writeExternal(Element element) throws WriteExternalException {
    element.setAttribute(ATTRIBUTE_SHOW_RECYCLED, Boolean.toString(myShowRecycled));
  }

  public List<ShelvedChangeList> getShelvedChangeLists() {
    return getRecycled(false);
  }

  @NotNull
  private List<ShelvedChangeList> getRecycled(final boolean recycled) {
    return ContainerUtil.newUnmodifiableList(ContainerUtil.filter(mySchemeManager.getAllSchemes(), new Condition<ShelvedChangeList>() {
      @Override
      public boolean value(ShelvedChangeList list) {
        return recycled ? list.isRecycled() : !list.isRecycled();
      }
    }));
  }

  public ShelvedChangeList shelveChanges(final Collection<Change> changes, final String commitMessage, final boolean rollback)
    throws IOException, VcsException {
    final ProgressIndicator progressIndicator = ProgressManager.getInstance().getProgressIndicator();
    if (progressIndicator != null) {
      progressIndicator.setText(VcsBundle.message("shelve.changes.progress.title"));
    }
    File schemePatchDir = generateUniqueSchemePatchDir(commitMessage, true);
    final List<Change> textChanges = new ArrayList<Change>();
    final List<ShelvedBinaryFile> binaryFiles = new ArrayList<ShelvedBinaryFile>();
    for (Change change : changes) {
      if (ChangesUtil.getFilePath(change).isDirectory()) {
        continue;
      }
      if (change.getBeforeRevision() instanceof BinaryContentRevision || change.getAfterRevision() instanceof BinaryContentRevision) {
        binaryFiles.add(shelveBinaryFile(schemePatchDir, change));
      }
      else {
        textChanges.add(change);
      }
    }

    final ShelvedChangeList changeList;
    try {
      File patchPath = getPatchFileInConfigDir(schemePatchDir);
      ProgressManager.checkCanceled();
      final List<FilePatch> patches =
        IdeaTextPatchBuilder.buildPatch(myProject, textChanges, myProject.getBaseDir().getPresentableUrl(), false);
      ProgressManager.checkCanceled();

      CommitContext commitContext = new CommitContext();
      baseRevisionsOfDvcsIntoContext(textChanges, commitContext);
      myFileProcessor.savePathFile(
        new CompoundShelfFileProcessor.ContentProvider() {
          @Override
          public void writeContentTo(final Writer writer, CommitContext commitContext) throws IOException {
            UnifiedDiffWriter.write(myProject, patches, writer, "\n", commitContext);
          }
        },
        patchPath, commitContext);

      changeList = new ShelvedChangeList(patchPath.toString(), commitMessage.replace('\n', ' '), binaryFiles);
      changeList.setName(schemePatchDir.getName());
      ProgressManager.checkCanceled();
      mySchemeManager.addNewScheme(changeList, false);

      if (rollback) {
        final String operationName = UIUtil.removeMnemonic(RollbackChangesDialog.operationNameByChanges(myProject, changes));
        boolean modalContext = ApplicationManager.getApplication().isDispatchThread() && LaterInvocator.isInModalContext();
        if (progressIndicator != null) {
          progressIndicator.startNonCancelableSection();
        }
        new RollbackWorker(myProject, operationName, modalContext).
          doRollback(changes, true, null, VcsBundle.message("shelve.changes.action"));
      }
    }
    finally {
      notifyStateChanged();
    }

    return changeList;
  }

  @NotNull
  private static File getPatchFileInConfigDir(@NotNull File schemePatchDir) {
    return new File(schemePatchDir, DEFAULT_PATCH_NAME + "." + VcsConfiguration.PATCH);
  }

  private void baseRevisionsOfDvcsIntoContext(List<Change> textChanges, CommitContext commitContext) {
    ProjectLevelVcsManager vcsManager = ProjectLevelVcsManager.getInstance(myProject);
    if (vcsManager.dvcsUsedInProject() && VcsConfiguration.getInstance(myProject).INCLUDE_TEXT_INTO_SHELF) {
      final Set<Change> big = SelectFilesToAddTextsToPatchPanel.getBig(textChanges);
      final ArrayList<FilePath> toKeep = new ArrayList<FilePath>();
      for (Change change : textChanges) {
        if (change.getBeforeRevision() == null || change.getAfterRevision() == null) continue;
        if (big.contains(change)) continue;
        FilePath filePath = ChangesUtil.getFilePath(change);
        final AbstractVcs vcs = vcsManager.getVcsFor(filePath);
        if (vcs != null && VcsType.distributed.equals(vcs.getType())) {
          toKeep.add(filePath);
        }
      }
      commitContext.putUserData(BaseRevisionTextPatchEP.ourPutBaseRevisionTextKey, true);
      commitContext.putUserData(BaseRevisionTextPatchEP.ourBaseRevisionPaths, toKeep);
    }
  }

  public ShelvedChangeList importFilePatches(final String fileName, final List<FilePatch> patches, final PatchEP[] patchTransitExtensions)
    throws IOException {
    try {
      File schemePatchDir = generateUniqueSchemePatchDir(fileName, true);
      File patchPath = getPatchFileInConfigDir(schemePatchDir);
      myFileProcessor.savePathFile(
        new CompoundShelfFileProcessor.ContentProvider() {
          @Override
          public void writeContentTo(final Writer writer, CommitContext commitContext) throws IOException {
            UnifiedDiffWriter.write(myProject, patches, writer, "\n", patchTransitExtensions, commitContext);
          }
        },
        patchPath, new CommitContext());

      final ShelvedChangeList changeList =
        new ShelvedChangeList(patchPath.toString(), fileName.replace('\n', ' '), new SmartList<ShelvedBinaryFile>());
      changeList.setName(schemePatchDir.getName());
      mySchemeManager.addNewScheme(changeList, false);
      return changeList;
    }
    finally {
      notifyStateChanged();
    }
  }

  public List<VirtualFile> gatherPatchFiles(final Collection<VirtualFile> files) {
    final List<VirtualFile> result = new ArrayList<VirtualFile>();

    final LinkedList<VirtualFile> filesQueue = new LinkedList<VirtualFile>(files);
    while (!filesQueue.isEmpty()) {
      ProgressManager.checkCanceled();
      final VirtualFile file = filesQueue.removeFirst();
      if (file.isDirectory()) {
        filesQueue.addAll(Arrays.asList(file.getChildren()));
        continue;
      }
      if (PatchFileType.NAME.equals(file.getFileType().getName())) {
        result.add(file);
      }
    }

    return result;
  }

  public List<ShelvedChangeList> importChangeLists(final Collection<VirtualFile> files,
                                                   final Consumer<VcsException> exceptionConsumer) {
    final List<ShelvedChangeList> result = new ArrayList<ShelvedChangeList>(files.size());
    try {
      final FilesProgress filesProgress = new FilesProgress(files.size(), "Processing ");
      for (VirtualFile file : files) {
        filesProgress.updateIndicator(file);
        final String description = file.getNameWithoutExtension().replace('_', ' ');
        File schemeNameDir = generateUniqueSchemePatchDir(description, true);
        final File patchPath = getPatchFileInConfigDir(schemeNameDir);
        final ShelvedChangeList list = new ShelvedChangeList(patchPath.getPath(), description, new SmartList<ShelvedBinaryFile>(),
                                                             file.getTimeStamp());
        list.setName(schemeNameDir.getName());
        try {
          final List<TextFilePatch> patchesList = loadPatches(myProject, file.getPath(), new CommitContext());
          if (!patchesList.isEmpty()) {
            FileUtil.copy(new File(file.getPath()), patchPath);
            // add only if ok to read patch
            mySchemeManager.addNewScheme(list, false);
            result.add(list);
          }
        }
        catch (IOException e) {
          exceptionConsumer.consume(new VcsException(e));
        }
        catch (PatchSyntaxException e) {
          exceptionConsumer.consume(new VcsException(e));
        }
      }
    }
    finally {
      notifyStateChanged();
    }
    return result;
  }

  private ShelvedBinaryFile shelveBinaryFile(@NotNull File schemePatchDir, final Change change) throws IOException {
    final ContentRevision beforeRevision = change.getBeforeRevision();
    final ContentRevision afterRevision = change.getAfterRevision();
    File beforeFile = beforeRevision == null ? null : beforeRevision.getFile().getIOFile();
    File afterFile = afterRevision == null ? null : afterRevision.getFile().getIOFile();
    String shelvedPath = null;
    if (afterFile != null) {
      File shelvedFile = new File(schemePatchDir, afterFile.getName());
      FileUtil.copy(afterRevision.getFile().getIOFile(), shelvedFile);
      shelvedPath = shelvedFile.getPath();
    }
    String beforePath = ChangesUtil.getProjectRelativePath(myProject, beforeFile);
    String afterPath = ChangesUtil.getProjectRelativePath(myProject, afterFile);
    return new ShelvedBinaryFile(beforePath, afterPath, shelvedPath);
  }

  private void notifyStateChanged() {
    if (!myProject.isDisposed()) {
      myBus.syncPublisher(SHELF_TOPIC).stateChanged(new ChangeEvent(this));
    }
  }

  @NotNull
  private File generateUniqueSchemePatchDir(@NotNull final String defaultName, boolean createResourceDirectory) {
    String uniqueName = UniqueNameGenerator
      .generateUniqueName(shortenAndSanitize(defaultName), mySchemeManager.getAllSchemeNames());
    File dir = new File(myFileProcessor.getBaseDir(), uniqueName);
    if (createResourceDirectory && !dir.exists()) {
      //noinspection ResultOfMethodCallIgnored
      dir.mkdirs();
    }
    return dir;
  }

  @NotNull
  // for create patch only; todo move or unify with unique directory creation
  public static File suggestPatchName(Project project, @NotNull final String commitMessage, final File file, String extension) {
    @NonNls String defaultPath = shortenAndSanitize(commitMessage);
    while (true) {
      final File nonexistentFile = FileUtil.findSequentNonexistentFile(file, defaultPath,
                                                                       extension == null
                                                                       ? VcsConfiguration.getInstance(project).getPatchFileExtension()
                                                                       : extension);
      if (nonexistentFile.getName().length() >= PatchNameChecker.MAX) {
        defaultPath = defaultPath.substring(0, defaultPath.length() - 1);
        continue;
      }
      return nonexistentFile;
    }
  }

<<<<<<< HEAD
  @CalledInAny
  public void unshelveChangeList(final ShelvedChangeList changeList,
                                 @Nullable final List<ShelvedChange> changes,
                                 @Nullable final List<ShelvedBinaryFile> binaryFiles,
                                 @Nullable final LocalChangeList targetChangeList,
                                 boolean showSuccessNotification) {
    unshelveChangeList(changeList, changes, binaryFiles, targetChangeList, showSuccessNotification, false, false, null, null);
  }
=======
  @NotNull
  private static String shortenAndSanitize(@NotNull String commitMessage) {
    @NonNls String defaultPath = FileUtil.sanitizeFileName(commitMessage);
    if (defaultPath.isEmpty()) {
      defaultPath = "unnamed";
    }
    if (defaultPath.length() > PatchNameChecker.MAX - 10) {
      defaultPath = defaultPath.substring(0, PatchNameChecker.MAX - 10);
    }
    return defaultPath;
  }

  public void unshelveChangeList(@NotNull final ShelvedChangeList changeList, @Nullable final List<ShelvedChange> changes,
                                 @Nullable final List<ShelvedBinaryFile> binaryFiles, final LocalChangeList targetChangeList) {
    unshelveChangeList(changeList, changes, binaryFiles, targetChangeList, true);
  }

  @AsynchronousExecution
  private void unshelveChangeList(@NotNull final ShelvedChangeList changeList,
                                  @Nullable final List<ShelvedChange> changes,
                                  @Nullable final List<ShelvedBinaryFile> binaryFiles,
                                  @Nullable final LocalChangeList targetChangeList,
                                  boolean showSuccessNotification) {
    final Continuation continuation = Continuation.createForCurrentProgress(myProject, true, "Unshelve changes");
    final GatheringContinuationContext initContext = new GatheringContinuationContext();
    scheduleUnshelveChangeList(changeList, changes, binaryFiles, targetChangeList, showSuccessNotification, initContext, false,
                               false, null, null);
    continuation.run(initContext.getList());
  }

  @AsynchronousExecution
  public void scheduleUnshelveChangeList(@NotNull final ShelvedChangeList changeList,
                                         @Nullable final List<ShelvedChange> changes,
                                         @Nullable final List<ShelvedBinaryFile> binaryFiles,
                                         @Nullable final LocalChangeList targetChangeList,
                                         final boolean showSuccessNotification,
                                         final ContinuationContext context,
                                         final boolean systemOperation,
                                         final boolean reverse,
                                         final String leftConflictTitle,
                                         final String rightConflictTitle) {
    context.next(new TaskDescriptor("", Where.AWT) {
      @Override
      public void run(ContinuationContext contextInner) {
        final List<FilePatch> remainingPatches = new ArrayList<FilePatch>();
>>>>>>> 6419125c

  @CalledInAny
  public void unshelveChangeList(final ShelvedChangeList changeList,
                                 @Nullable final List<ShelvedChange> changes,
                                 @Nullable final List<ShelvedBinaryFile> binaryFiles,
                                 @Nullable final LocalChangeList targetChangeList,
                                 final boolean showSuccessNotification,
                                 final boolean systemOperation,
                                 final boolean reverse,
                                 final String leftConflictTitle,
                                 final String rightConflictTitle) {
    final List<FilePatch> remainingPatches = new ArrayList<FilePatch>();

    final CommitContext commitContext = new CommitContext();
    final List<TextFilePatch> textFilePatches;
    try {
      textFilePatches = loadTextPatches(myProject, changeList, changes, remainingPatches, commitContext);
    }
    catch (IOException e) {
      LOG.info(e);
      PatchApplier.showError(myProject, "Cannot load patch(es): " + e.getMessage(), true);
      return;
    }
    catch (PatchSyntaxException e) {
      PatchApplier.showError(myProject, "Cannot load patch(es): " + e.getMessage(), true);
      LOG.info(e);
      return;
    }

    final List<FilePatch> patches = new ArrayList<FilePatch>(textFilePatches);

    final List<ShelvedBinaryFile> remainingBinaries = new ArrayList<ShelvedBinaryFile>();
    final List<ShelvedBinaryFile> binaryFilesToUnshelve = getBinaryFilesToUnshelve(changeList, binaryFiles, remainingBinaries);

    for (final ShelvedBinaryFile shelvedBinaryFile : binaryFilesToUnshelve) {
      patches.add(new ShelvedBinaryFilePatch(shelvedBinaryFile));
    }

    ApplicationManager.getApplication().invokeAndWait(new Runnable() {
      @Override
      public void run() {
        final BinaryPatchApplier binaryPatchApplier = new BinaryPatchApplier();
        final PatchApplier<ShelvedBinaryFilePatch> patchApplier =
          new PatchApplier<ShelvedBinaryFilePatch>(myProject, myProject.getBaseDir(),
                                                   patches, targetChangeList, binaryPatchApplier, commitContext, reverse, leftConflictTitle,
                                                   rightConflictTitle);
        patchApplier.setIsSystemOperation(systemOperation);

        remainingPatches.addAll(patchApplier.getRemainingPatches());

        if (remainingPatches.isEmpty() && remainingBinaries.isEmpty()) {
          recycleChangeList(changeList);
        }
        else {
          saveRemainingPatches(changeList, remainingPatches, remainingBinaries, commitContext);
        }

        patchApplier.execute(showSuccessNotification, systemOperation);
      }
    }, ModalityState.defaultModalityState());
  }

  private static List<TextFilePatch> loadTextPatches(final Project project,
                                                     final ShelvedChangeList changeList,
                                                     final List<ShelvedChange> changes,
                                                     final List<FilePatch> remainingPatches,
                                                     final CommitContext commitContext)
    throws IOException, PatchSyntaxException {
    final List<TextFilePatch> textFilePatches = loadPatches(project, changeList.PATH, commitContext);

    if (changes != null) {
      final Iterator<TextFilePatch> iterator = textFilePatches.iterator();
      while (iterator.hasNext()) {
        TextFilePatch patch = iterator.next();
        if (!needUnshelve(patch, changes)) {
          remainingPatches.add(patch);
          iterator.remove();
        }
      }
    }
    return textFilePatches;
  }

  private class BinaryPatchApplier implements CustomBinaryPatchApplier<ShelvedBinaryFilePatch> {
    private final List<FilePatch> myAppliedPatches;

    private BinaryPatchApplier() {
      myAppliedPatches = new ArrayList<FilePatch>();
    }

    @Override
    @NotNull
    public ApplyPatchStatus apply(final List<Pair<VirtualFile, ApplyFilePatchBase<ShelvedBinaryFilePatch>>> patches) throws IOException {
      for (Pair<VirtualFile, ApplyFilePatchBase<ShelvedBinaryFilePatch>> patch : patches) {
        final ShelvedBinaryFilePatch shelvedPatch = patch.getSecond().getPatch();
        unshelveBinaryFile(shelvedPatch.getShelvedBinaryFile(), patch.getFirst());
        myAppliedPatches.add(shelvedPatch);
      }
      return ApplyPatchStatus.SUCCESS;
    }

    @Override
    @NotNull
    public List<FilePatch> getAppliedPatches() {
      return myAppliedPatches;
    }
  }

  private static List<ShelvedBinaryFile> getBinaryFilesToUnshelve(final ShelvedChangeList changeList,
                                                                  final List<ShelvedBinaryFile> binaryFiles,
                                                                  final List<ShelvedBinaryFile> remainingBinaries) {
    if (binaryFiles == null) {
      return new ArrayList<ShelvedBinaryFile>(changeList.getBinaryFiles());
    }
    ArrayList<ShelvedBinaryFile> result = new ArrayList<ShelvedBinaryFile>();
    for (ShelvedBinaryFile file : changeList.getBinaryFiles()) {
      if (binaryFiles.contains(file)) {
        result.add(file);
      }
      else {
        remainingBinaries.add(file);
      }
    }
    return result;
  }

  private void unshelveBinaryFile(final ShelvedBinaryFile file, @NotNull final VirtualFile patchTarget) throws IOException {
    final Ref<IOException> ex = new Ref<IOException>();
    final Ref<VirtualFile> patchedFileRef = new Ref<VirtualFile>();
    final File shelvedFile = file.SHELVED_PATH == null ? null : new File(file.SHELVED_PATH);

    ApplicationManager.getApplication().runWriteAction(new Runnable() {
      @Override
      public void run() {
        try {
          if (shelvedFile == null) {
            patchTarget.delete(this);
          }
          else {
            patchTarget.setBinaryContent(FileUtil.loadFileBytes(shelvedFile));
            patchedFileRef.set(patchTarget);
          }
        }
        catch (IOException e) {
          ex.set(e);
        }
      }
    });
    if (!ex.isNull()) {
      throw ex.get();
    }
  }

  private static boolean needUnshelve(final FilePatch patch, final List<ShelvedChange> changes) {
    for (ShelvedChange change : changes) {
      if (Comparing.equal(patch.getBeforeName(), change.getBeforePath())) {
        return true;
      }
    }
    return false;
  }

  private static void writePatchesToFile(final Project project,
                                         final String path,
                                         final List<FilePatch> remainingPatches,
                                         CommitContext commitContext) {
    try {
      OutputStreamWriter writer = new OutputStreamWriter(new FileOutputStream(path), CharsetToolkit.UTF8_CHARSET);
      try {
        UnifiedDiffWriter.write(project, remainingPatches, writer, "\n", commitContext);
      }
      finally {
        writer.close();
      }
    }
    catch (IOException e) {
      LOG.error(e);
    }
  }

  void saveRemainingPatches(final ShelvedChangeList changeList, final List<FilePatch> remainingPatches,
                            final List<ShelvedBinaryFile> remainingBinaries, CommitContext commitContext) {
    final File newPatchDir = generateUniqueSchemePatchDir(changeList.DESCRIPTION, true);
    final File newPath = getPatchFileInConfigDir(newPatchDir);
    try {
      FileUtil.copy(new File(changeList.PATH), newPath);
    }
    catch (IOException e) {
      // do not delete if cannot recycle
      return;
    }
    final ShelvedChangeList listCopy = new ShelvedChangeList(newPath.getAbsolutePath(), changeList.DESCRIPTION,
                                                             new ArrayList<ShelvedBinaryFile>(changeList.getBinaryFiles()));
    listCopy.setName(newPatchDir.getName());
    listCopy.DATE = changeList.DATE == null ? null : new Date(changeList.DATE.getTime());

    writePatchesToFile(myProject, changeList.PATH, remainingPatches, commitContext);

    changeList.getBinaryFiles().retainAll(remainingBinaries);
    changeList.clearLoadedChanges();
    recycleChangeList(listCopy, changeList);
    // all newly create ShelvedChangeList have to be added to SchemesManger as new scheme
    mySchemeManager.addNewScheme(listCopy, false);
    notifyStateChanged();
  }

  public void restoreList(@NotNull final ShelvedChangeList changeList) {
    ShelvedChangeList list = mySchemeManager.findSchemeByName(changeList.getName());
    if (list != null) {
      list.setRecycled(false);
    }
    notifyStateChanged();
  }

  public List<ShelvedChangeList> getRecycledShelvedChangeLists() {
    return getRecycled(true);
  }

  public void clearRecycled() {
    for (ShelvedChangeList list : getRecycledShelvedChangeLists()) {
      deleteListImpl(list);
      mySchemeManager.removeScheme(list);
    }
    notifyStateChanged();
  }

  private void recycleChangeList(@NotNull final ShelvedChangeList listCopy, @Nullable final ShelvedChangeList newList) {
    if (newList != null) {
      for (Iterator<ShelvedBinaryFile> shelvedChangeListIterator = listCopy.getBinaryFiles().iterator();
           shelvedChangeListIterator.hasNext(); ) {
        final ShelvedBinaryFile binaryFile = shelvedChangeListIterator.next();
        for (ShelvedBinaryFile newBinary : newList.getBinaryFiles()) {
          if (Comparing.equal(newBinary.BEFORE_PATH, binaryFile.BEFORE_PATH)
              && Comparing.equal(newBinary.AFTER_PATH, binaryFile.AFTER_PATH)) {
            shelvedChangeListIterator.remove();
          }
        }
      }
      for (Iterator<ShelvedChange> iterator = listCopy.getChanges(myProject).iterator(); iterator.hasNext(); ) {
        final ShelvedChange change = iterator.next();
        for (ShelvedChange newChange : newList.getChanges(myProject)) {
          if (Comparing.equal(change.getBeforePath(), newChange.getBeforePath()) &&
              Comparing.equal(change.getAfterPath(), newChange.getAfterPath())) {
            iterator.remove();
          }
        }
      }

      // needed only if partial unshelve
      try {
        final CommitContext commitContext = new CommitContext();
        final List<FilePatch> patches = new ArrayList<FilePatch>();
        for (ShelvedChange change : listCopy.getChanges(myProject)) {
          patches.add(change.loadFilePatch(myProject, commitContext));
        }
        writePatchesToFile(myProject, listCopy.PATH, patches, commitContext);
      }
      catch (IOException e) {
        LOG.info(e);
        // left file as is
      }
      catch (PatchSyntaxException e) {
        LOG.info(e);
        // left file as is
      }
    }

    if (!listCopy.getBinaryFiles().isEmpty() || !listCopy.getChanges(myProject).isEmpty()) {
      listCopy.setRecycled(true);
      notifyStateChanged();
    }
  }

  private void recycleChangeList(@NotNull final ShelvedChangeList changeList) {
    recycleChangeList(changeList, null);
    notifyStateChanged();
  }

  public void deleteChangeList(@NotNull final ShelvedChangeList changeList) {
    deleteListImpl(changeList);
    mySchemeManager.removeScheme(changeList);
    notifyStateChanged();
  }

  private void deleteListImpl(@NotNull final ShelvedChangeList changeList) {
    FileUtil.delete(new File(myFileProcessor.getBaseDir(), changeList.getName()));
  }

  public void renameChangeList(final ShelvedChangeList changeList, final String newName) {
    changeList.DESCRIPTION = newName;
    notifyStateChanged();
  }

  @NotNull
  public static List<TextFilePatch> loadPatches(Project project,
                                                final String patchPath,
                                                CommitContext commitContext) throws IOException, PatchSyntaxException {
    return loadPatches(project, patchPath, commitContext, true);
  }

  @NotNull
  static List<? extends FilePatch> loadPatchesWithoutContent(Project project,
                                                             final String patchPath,
                                                             CommitContext commitContext) throws IOException, PatchSyntaxException {
    return loadPatches(project, patchPath, commitContext, false);
  }

  private static List<TextFilePatch> loadPatches(Project project,
                                                 final String patchPath,
                                                 CommitContext commitContext,
                                                 boolean loadContent) throws IOException, PatchSyntaxException {
    char[] text = FileUtil.loadFileText(new File(patchPath), CharsetToolkit.UTF8);
    PatchReader reader = new PatchReader(new CharArrayCharSequence(text), loadContent);
    final List<TextFilePatch> textFilePatches = reader.readAllPatches();
    final TransparentlyFailedValueI<Map<String, Map<String, CharSequence>>, PatchSyntaxException> additionalInfo = reader.getAdditionalInfo(
      null);
    ApplyPatchDefaultExecutor.applyAdditionalInfoBefore(project, additionalInfo, commitContext);
    return textFilePatches;
  }

  public static class ShelvedBinaryFilePatch extends FilePatch {
    private final ShelvedBinaryFile myShelvedBinaryFile;

    public ShelvedBinaryFilePatch(final ShelvedBinaryFile shelvedBinaryFile) {
      myShelvedBinaryFile = shelvedBinaryFile;
      setBeforeName(myShelvedBinaryFile.BEFORE_PATH);
      setAfterName(myShelvedBinaryFile.AFTER_PATH);
    }

    public static ShelvedBinaryFilePatch patchCopy(@NotNull final ShelvedBinaryFilePatch patch) {
      return new ShelvedBinaryFilePatch(patch.getShelvedBinaryFile());
    }

    @Override
    public String getBeforeFileName() {
      return getFileName(myShelvedBinaryFile.BEFORE_PATH);
    }

    @Override
    public String getAfterFileName() {
      return getFileName(myShelvedBinaryFile.AFTER_PATH);
    }

    @Nullable
    private static String getFileName(String filePath) {
      return filePath != null ? PathUtil.getFileName(filePath) : null;
    }

    @Override
    public boolean isNewFile() {
      return myShelvedBinaryFile.BEFORE_PATH == null;
    }

    @Override
    public boolean isDeletedFile() {
      return myShelvedBinaryFile.AFTER_PATH == null;
    }

    public ShelvedBinaryFile getShelvedBinaryFile() {
      return myShelvedBinaryFile;
    }
  }

  public boolean isShowRecycled() {
    return myShowRecycled;
  }

  public void setShowRecycled(final boolean showRecycled) {
    myShowRecycled = showRecycled;
    notifyStateChanged();
  }
}<|MERGE_RESOLUTION|>--- conflicted
+++ resolved
@@ -24,11 +24,8 @@
 
 import com.intellij.lifecycle.PeriodicalTasksCloser;
 import com.intellij.openapi.application.ApplicationManager;
-<<<<<<< HEAD
 import com.intellij.openapi.application.ModalityState;
 import com.intellij.openapi.application.PathManager;
-=======
->>>>>>> 6419125c
 import com.intellij.openapi.application.impl.LaterInvocator;
 import com.intellij.openapi.components.AbstractProjectComponent;
 import com.intellij.openapi.components.PathMacroManager;
@@ -38,13 +35,10 @@
 import com.intellij.openapi.diff.impl.patch.apply.ApplyFilePatchBase;
 import com.intellij.openapi.diff.impl.patch.formove.CustomBinaryPatchApplier;
 import com.intellij.openapi.diff.impl.patch.formove.PatchApplier;
-<<<<<<< HEAD
-=======
 import com.intellij.openapi.options.BaseSchemeProcessor;
 import com.intellij.openapi.options.SchemesManager;
 import com.intellij.openapi.options.SchemesManagerFactory;
 import com.intellij.openapi.progress.AsynchronousExecution;
->>>>>>> 6419125c
 import com.intellij.openapi.progress.ProgressIndicator;
 import com.intellij.openapi.progress.ProgressManager;
 import com.intellij.openapi.project.Project;
@@ -63,11 +57,7 @@
 import com.intellij.util.Consumer;
 import com.intellij.util.PathUtil;
 import com.intellij.util.SmartList;
-<<<<<<< HEAD
-=======
 import com.intellij.util.containers.ContainerUtil;
-import com.intellij.util.continuation.*;
->>>>>>> 6419125c
 import com.intellij.util.messages.MessageBus;
 import com.intellij.util.messages.Topic;
 import com.intellij.util.text.CharArrayCharSequence;
@@ -75,11 +65,8 @@
 import com.intellij.util.ui.UIUtil;
 import com.intellij.vcsUtil.FilesProgress;
 import org.jdom.Element;
-<<<<<<< HEAD
 import org.jetbrains.annotations.CalledInAny;
-=======
 import org.jdom.Parent;
->>>>>>> 6419125c
 import org.jetbrains.annotations.NonNls;
 import org.jetbrains.annotations.NotNull;
 import org.jetbrains.annotations.Nullable;
@@ -464,7 +451,18 @@
     }
   }
 
-<<<<<<< HEAD
+  @NotNull
+  private static String shortenAndSanitize(@NotNull String commitMessage) {
+    @NonNls String defaultPath = FileUtil.sanitizeFileName(commitMessage);
+    if (defaultPath.isEmpty()) {
+      defaultPath = "unnamed";
+    }
+    if (defaultPath.length() > PatchNameChecker.MAX - 10) {
+      defaultPath = defaultPath.substring(0, PatchNameChecker.MAX - 10);
+    }
+    return defaultPath;
+  }
+
   @CalledInAny
   public void unshelveChangeList(final ShelvedChangeList changeList,
                                  @Nullable final List<ShelvedChange> changes,
@@ -473,53 +471,6 @@
                                  boolean showSuccessNotification) {
     unshelveChangeList(changeList, changes, binaryFiles, targetChangeList, showSuccessNotification, false, false, null, null);
   }
-=======
-  @NotNull
-  private static String shortenAndSanitize(@NotNull String commitMessage) {
-    @NonNls String defaultPath = FileUtil.sanitizeFileName(commitMessage);
-    if (defaultPath.isEmpty()) {
-      defaultPath = "unnamed";
-    }
-    if (defaultPath.length() > PatchNameChecker.MAX - 10) {
-      defaultPath = defaultPath.substring(0, PatchNameChecker.MAX - 10);
-    }
-    return defaultPath;
-  }
-
-  public void unshelveChangeList(@NotNull final ShelvedChangeList changeList, @Nullable final List<ShelvedChange> changes,
-                                 @Nullable final List<ShelvedBinaryFile> binaryFiles, final LocalChangeList targetChangeList) {
-    unshelveChangeList(changeList, changes, binaryFiles, targetChangeList, true);
-  }
-
-  @AsynchronousExecution
-  private void unshelveChangeList(@NotNull final ShelvedChangeList changeList,
-                                  @Nullable final List<ShelvedChange> changes,
-                                  @Nullable final List<ShelvedBinaryFile> binaryFiles,
-                                  @Nullable final LocalChangeList targetChangeList,
-                                  boolean showSuccessNotification) {
-    final Continuation continuation = Continuation.createForCurrentProgress(myProject, true, "Unshelve changes");
-    final GatheringContinuationContext initContext = new GatheringContinuationContext();
-    scheduleUnshelveChangeList(changeList, changes, binaryFiles, targetChangeList, showSuccessNotification, initContext, false,
-                               false, null, null);
-    continuation.run(initContext.getList());
-  }
-
-  @AsynchronousExecution
-  public void scheduleUnshelveChangeList(@NotNull final ShelvedChangeList changeList,
-                                         @Nullable final List<ShelvedChange> changes,
-                                         @Nullable final List<ShelvedBinaryFile> binaryFiles,
-                                         @Nullable final LocalChangeList targetChangeList,
-                                         final boolean showSuccessNotification,
-                                         final ContinuationContext context,
-                                         final boolean systemOperation,
-                                         final boolean reverse,
-                                         final String leftConflictTitle,
-                                         final String rightConflictTitle) {
-    context.next(new TaskDescriptor("", Where.AWT) {
-      @Override
-      public void run(ContinuationContext contextInner) {
-        final List<FilePatch> remainingPatches = new ArrayList<FilePatch>();
->>>>>>> 6419125c
 
   @CalledInAny
   public void unshelveChangeList(final ShelvedChangeList changeList,
