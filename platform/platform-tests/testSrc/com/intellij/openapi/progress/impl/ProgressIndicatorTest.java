--- conflicted
+++ resolved
@@ -437,19 +437,11 @@
     }
 
     @Override
-<<<<<<< HEAD
     public void removeStateDelegate(@NotNull ProgressIndicatorEx delegate) {
       throw new RuntimeException();
     }
 
     @Override
-    public boolean isModalityEntered() {
-      throw new RuntimeException();
-    }
-
-    @Override
-=======
->>>>>>> 76f5832e
     public void finish(@NotNull TaskInfo task) {
     }
 
@@ -721,7 +713,7 @@
           ApplicationManager.getApplication().invokeLater(() -> {
             throw new AssertionError(msg);
           });
-          
+
           // ensure previous runnable is executed during progress, not after it
           ApplicationManager.getApplication().invokeAndWait(EmptyRunnable.getInstance());
         }
