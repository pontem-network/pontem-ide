--- conflicted
+++ resolved
@@ -25,15 +25,6 @@
     <orderEntry type="library" name="http-client" level="project" />
     <orderEntry type="module" module-name="jps-model-impl" scope="TEST" />
     <orderEntry type="library" name="gson" level="project" />
-<<<<<<< HEAD
-    <orderEntry type="module" module-name="reactiveidea" scope="TEST" />
-    <orderEntry type="module" module-name="reactivemodel" />
     <orderEntry type="library" scope="TEST" name="KotlinJavaRuntime" level="project" />
-    <orderEntry type="library" name="com.corundumstudio.socketio:netty-socketio:1.7.6" level="project" />
-    <orderEntry type="library" name="com.github.nkzawa:socket.io-client:0.4.2" level="project" />
-    <orderEntry type="library" name="Guava" level="project" />
-=======
-    <orderEntry type="library" scope="TEST" name="KotlinJavaRuntime" level="project" />
->>>>>>> 37fa00b0
   </component>
 </module>