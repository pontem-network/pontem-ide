<?xml version="1.0" encoding="UTF-8"?>
<module type="JAVA_MODULE" version="4">
  <component name="NewModuleRootManager" inherit-compiler-output="true">
    <exclude-output />
    <content url="file://$MODULE_DIR$">
      <sourceFolder url="file://$MODULE_DIR$/src" isTestSource="false" />
    </content>
    <orderEntry type="inheritedJdk" />
    <orderEntry type="sourceFolder" forTests="false" />
    <orderEntry type="module" module-name="intellij.platform.core.impl" />
    <orderEntry type="module" module-name="intellij.platform.indexing" exported="" />
    <orderEntry type="module" module-name="intellij.platform.projectModel.impl" />
<<<<<<< HEAD
    <orderEntry type="library" exported="" name="NanoXML" level="project" />
    <orderEntry type="library" name="KotlinJavaRuntime" level="project" />
=======
    <orderEntry type="library" name="NanoXML" level="project" />
>>>>>>> f3709c55
  </component>
</module><|MERGE_RESOLUTION|>--- conflicted
+++ resolved
@@ -10,11 +10,7 @@
     <orderEntry type="module" module-name="intellij.platform.core.impl" />
     <orderEntry type="module" module-name="intellij.platform.indexing" exported="" />
     <orderEntry type="module" module-name="intellij.platform.projectModel.impl" />
-<<<<<<< HEAD
-    <orderEntry type="library" exported="" name="NanoXML" level="project" />
-    <orderEntry type="library" name="KotlinJavaRuntime" level="project" />
-=======
     <orderEntry type="library" name="NanoXML" level="project" />
->>>>>>> f3709c55
+    <orderEntry type="library" name="kotlin-stdlib-jdk8" level="project" />
   </component>
 </module>