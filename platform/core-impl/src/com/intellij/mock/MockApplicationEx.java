// Copyright 2000-2018 JetBrains s.r.o. Use of this source code is governed by the Apache 2.0 license that can be found in the LICENSE file.
package com.intellij.mock;

import com.intellij.openapi.Disposable;
import com.intellij.openapi.application.ex.ApplicationEx;
import com.intellij.openapi.extensions.ExtensionPointName;
import com.intellij.openapi.extensions.Extensions;
import com.intellij.openapi.project.Project;
import org.jetbrains.annotations.NotNull;
import org.jetbrains.annotations.Nullable;

import javax.swing.*;

public class MockApplicationEx extends MockApplication implements ApplicationEx {
  public MockApplicationEx(@NotNull Disposable parentDisposable) {
    super(parentDisposable);
  }

  @NotNull
  @Override
  public String getName() {
    return "mock";
  }

  @Override
  public boolean holdsReadLock() {
    return false;
  }

  @Override
  public void load(@Nullable String path) {
  }

  @Override
  public void load() {
    load(null);
  }

  @Override
  public boolean isLoaded() {
    return true;
  }

  @Override
  public void exit(boolean force, boolean exitConfirmed) {
  }

  @Override
  public void restart(boolean exitConfirmed) {
  }

  @Override
  public boolean runProcessWithProgressSynchronously(@NotNull final Runnable process, @NotNull final String progressTitle, final boolean canBeCanceled, @Nullable final Project project,
                                                     final JComponent parentComponent) {
    return false;
  }

  @Override
  public boolean runProcessWithProgressSynchronously(@NotNull Runnable process,
                                                     @NotNull String progressTitle,
                                                     boolean canBeCanceled,
                                                     @Nullable Project project,
                                                     JComponent parentComponent,
                                                     String cancelText) {
    return false;
  }

  @Override
  public boolean runProcessWithProgressSynchronously(@NotNull Runnable process,
                                                     @NotNull String progressTitle,
                                                     boolean canBeCanceled,
                                                     Project project) {
    return false;
  }

  @Override
  public boolean runProcessWithProgressSynchronouslyInReadAction(@Nullable Project project,
                                                                 @NotNull String progressTitle,
                                                                 boolean canBeCanceled,
                                                                 String cancelText,
                                                                 JComponent parentComponent,
                                                                 @NotNull Runnable process) {
    return false;
  }

  @NotNull
  @Override
  public <T> T[] getExtensions(@NotNull final ExtensionPointName<T> extensionPointName) {
    return Extensions.getRootArea().getExtensionPoint(extensionPointName).getExtensions();
  }

  @Override
  public void assertIsDispatchThread(@Nullable final JComponent component) {
  }

  @Override
  public void assertTimeConsuming() {
  }

  @Override
  public boolean tryRunReadAction(@NotNull Runnable runnable) {
    runReadAction(runnable);
    return true;
  }

  @Override
  public boolean isWriteActionInProgress() {
    return false;
  }

  @Override
  public boolean isWriteActionPending() {
    return false;
  }

  @Override
<<<<<<< HEAD
  public boolean isOnAir() {
    return false;
=======
  public boolean isSaveAllowed() {
    return true;
  }

  @Override
  public void setSaveAllowed(boolean value) {
>>>>>>> 76f5832e
  }
}<|MERGE_RESOLUTION|>--- conflicted
+++ resolved
@@ -114,16 +114,16 @@
   }
 
   @Override
-<<<<<<< HEAD
-  public boolean isOnAir() {
-    return false;
-=======
   public boolean isSaveAllowed() {
     return true;
   }
 
   @Override
   public void setSaveAllowed(boolean value) {
->>>>>>> 76f5832e
+  }
+
+  @Override
+  public boolean isOnAir() {
+    return false;
   }
 }