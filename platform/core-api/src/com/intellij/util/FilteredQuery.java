// Copyright 2000-2018 JetBrains s.r.o. Use of this source code is governed by the Apache 2.0 license that can be found in the LICENSE file.

package com.intellij.util;

import com.intellij.openapi.util.Condition;
import org.jetbrains.annotations.NotNull;
import org.jetbrains.annotations.Nullable;

/**
 * @author max
 */
<<<<<<< HEAD
public class FilteredQuery<T> extends CustomProcessorQuery<T, T> {

  public FilteredQuery(@NotNull Query<T> original, @NotNull Condition<T> filter) {
    super(original, Preprocessor.filtering(filter::value));
=======
public class FilteredQuery<T> implements Query<T> {
  private final Query<T> myOriginal;
  private final Condition<? super T> myFilter;

  public FilteredQuery(@NotNull Query<T> original, @NotNull Condition<? super T> filter) {
    myOriginal = original;
    myFilter = filter;
>>>>>>> f3709c55
  }

  @Nullable
  @Override
  public T findFirst() {
    return super.findFirst();
  }
}<|MERGE_RESOLUTION|>--- conflicted
+++ resolved
@@ -9,20 +9,10 @@
 /**
  * @author max
  */
-<<<<<<< HEAD
 public class FilteredQuery<T> extends CustomProcessorQuery<T, T> {
 
-  public FilteredQuery(@NotNull Query<T> original, @NotNull Condition<T> filter) {
+  public FilteredQuery(@NotNull Query<T> original, @NotNull Condition<? super T> filter) {
     super(original, Preprocessor.filtering(filter::value));
-=======
-public class FilteredQuery<T> implements Query<T> {
-  private final Query<T> myOriginal;
-  private final Condition<? super T> myFilter;
-
-  public FilteredQuery(@NotNull Query<T> original, @NotNull Condition<? super T> filter) {
-    myOriginal = original;
-    myFilter = filter;
->>>>>>> f3709c55
   }
 
   @Nullable
