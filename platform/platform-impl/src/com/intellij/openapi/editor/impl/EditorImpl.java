--- conflicted
+++ resolved
@@ -1618,14 +1618,10 @@
   public void startDumb() {
     if (ApplicationManager.getApplication().isUnitTestMode()) return;
     Rectangle rect = ((JViewport)myEditorComponent.getParent()).getViewRect();
-<<<<<<< HEAD
     if (rect.width == 0 && rect.height == 0) {
       return;
     }
-    BufferedImage image = UIUtil.createImage(rect.width, rect.height, BufferedImage.TYPE_INT_RGB);
-=======
     BufferedImage image = UIUtil.createImage(myEditorComponent, rect.width, rect.height, BufferedImage.TYPE_INT_RGB);
->>>>>>> 9b4896ae
     Graphics2D graphics = image.createGraphics();
     graphics.translate(-rect.x, -rect.y);
     graphics.setClip(rect.x, rect.y, rect.width, rect.height);
