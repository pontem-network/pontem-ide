// Copyright 2000-2019 JetBrains s.r.o. Use of this source code is governed by the Apache 2.0 license that can be found in the LICENSE file.
package com.intellij.idea;

import com.intellij.ide.impl.DataManagerImpl;
import com.intellij.openapi.actionSystem.DataContext;
import com.intellij.openapi.application.ex.ApplicationManagerEx;
import com.intellij.openapi.application.impl.ApplicationImpl;
import com.intellij.openapi.diagnostic.Logger;
import com.intellij.openapi.util.UserDataHolderBase;
import org.jetbrains.annotations.NonNls;
import org.jetbrains.annotations.NotNull;

import java.awt.*;

public class CommandLineApplication {
  private static final Logger LOG = Logger.getInstance("#com.intellij.idea.CommandLineApplication");

  protected static CommandLineApplication ourInstance;

  protected CommandLineApplication(boolean isInternal, boolean isUnitTestMode, boolean isHeadless, boolean isServer) {
    this(isInternal, isUnitTestMode, isHeadless, ApplicationManagerEx.IDEA_APPLICATION, isServer);
  }

  protected CommandLineApplication(boolean isInternal,
                                   boolean isUnitTestMode,
                                   boolean isHeadless,
                                   @NotNull @NonNls String appName,
                                   boolean isServer) {
    LOG.assertTrue(ourInstance == null, "Only one instance allowed.");
    //noinspection AssignmentToStaticFieldFromInstanceMethod
    ourInstance = this;
<<<<<<< HEAD
    System.setProperty("idea.filewatcher.disabled", "" + !isServer);
    ApplicationManagerEx.createApplication(isInternal, isUnitTestMode, isHeadless, true, appName, null, isServer);
=======
    new ApplicationImpl(isInternal, isUnitTestMode, isHeadless, true, appName);
>>>>>>> 38dd8b9a
  }

  public Object getData(@NotNull String dataId) {
    return null;
  }

  public static class MyDataManagerImpl extends DataManagerImpl {
    @Override
    @NotNull
    public DataContext getDataContext() {
      return new CommandLineDataContext();
    }

    @NotNull
    @Override
    public DataContext getDataContext(Component component) {
      return getDataContext();
    }

    @NotNull
    @Override
    public DataContext getDataContext(@NotNull Component component, int x, int y) {
      return getDataContext();
    }

    private static class CommandLineDataContext extends UserDataHolderBase implements DataContext {
      @Override
      public Object getData(@NotNull String dataId) {
        return ourInstance.getData(dataId);
      }
    }
  }
}<|MERGE_RESOLUTION|>--- conflicted
+++ resolved
@@ -29,12 +29,9 @@
     LOG.assertTrue(ourInstance == null, "Only one instance allowed.");
     //noinspection AssignmentToStaticFieldFromInstanceMethod
     ourInstance = this;
-<<<<<<< HEAD
     System.setProperty("idea.filewatcher.disabled", "" + !isServer);
-    ApplicationManagerEx.createApplication(isInternal, isUnitTestMode, isHeadless, true, appName, null, isServer);
-=======
-    new ApplicationImpl(isInternal, isUnitTestMode, isHeadless, true, appName);
->>>>>>> 38dd8b9a
+    new ApplicationImpl(isInternal, isUnitTestMode, isHeadless, true, appName, isServer);
+    ApplicationManagerEx.createApplication(isInternal, isUnitTestMode, isHeadless, true, appName, null);
   }
 
   public Object getData(@NotNull String dataId) {
