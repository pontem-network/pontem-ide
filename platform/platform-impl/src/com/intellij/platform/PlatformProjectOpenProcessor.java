--- conflicted
+++ resolved
@@ -167,36 +167,8 @@
         projectToClose = openProjects[openProjects.length - 1];
       }
 
-<<<<<<< HEAD
-      if (ApplicationManager.getApplication().isOnAir()) {
-        if (!ProjectUtil.closeAndDispose(projectToClose)) return null;
-      } else {if (ProjectAttachProcessor.canAttachToProject() && GeneralSettings.getInstance().getConfirmOpenNewProject() == GeneralSettings.OPEN_PROJECT_ASK) {
-        final int exitCode = ProjectUtil.confirmOpenOrAttachProject();
-        if (exitCode == -1) {
-          return null;
-        }
-        if (exitCode == GeneralSettings.OPEN_PROJECT_SAME_WINDOW) {
-          if (!ProjectUtil.closeAndDispose(projectToClose)) {return null;
-        }
-        }else if (exitCode == GeneralSettings.OPEN_PROJECT_SAME_WINDOW_ATTACH) {
-          if (attachToProject(projectToClose, Paths.get(FileUtil.toSystemDependentName(baseDir.getPath())), callback)) {return null;
-        }
-        // process all pending events that can interrupt focus flow
-        // todo this can be removed after taming the focus beast
-        IdeEventQueue.getInstance().flushQueue();
-      }
-      }else {
-        int exitCode = ProjectUtil.confirmOpenNewProject(false);
-        if (exitCode == GeneralSettings.OPEN_PROJECT_SAME_WINDOW) {
-          if (!ProjectUtil.closeAndDispose(projectToClose)) {return null;
-        }
-        }else if (exitCode != GeneralSettings.OPEN_PROJECT_NEW_WINDOW) { // not in a new window
-          return null;}
-        }
-=======
       if (checkExistingProjectOnOpen(projectToClose, callback, baseDir)) {
         return null;
->>>>>>> 38dd8b9a
       }
     }
 
@@ -261,6 +233,9 @@
   }
 
   private static boolean checkExistingProjectOnOpen(@NotNull Project projectToClose, @Nullable ProjectOpenedCallback callback, VirtualFile baseDir) {
+    if (ApplicationManager.getApplication().isOnAir()) {
+      return !ProjectUtil.closeAndDispose(projectToClose);
+    }
     if (ProjectAttachProcessor.canAttachToProject() && GeneralSettings.getInstance().getConfirmOpenNewProject() == GeneralSettings.OPEN_PROJECT_ASK) {
       final int exitCode = ProjectUtil.confirmOpenOrAttachProject();
       if (exitCode == -1) {
