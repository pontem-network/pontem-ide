--- conflicted
+++ resolved
@@ -140,59 +140,28 @@
         projectToClose = openProjects[openProjects.length - 1];
       }
 
-<<<<<<< HEAD
       if (ApplicationManager.getApplication().isOnAir()) {
         if (!ProjectUtil.closeAndDispose(projectToClose)) return null;
-      } else {
-        if (ProjectAttachProcessor.canAttachToProject()) {
-          final OpenOrAttachDialog dialog = new OpenOrAttachDialog(projectToClose, isReopen, isReopen ? "Reopen Project" : "Open Project");
-          dialog.show();
-          if (dialog.getExitCode() != DialogWrapper.OK_EXIT_CODE) {
-            return null;
-          }
-          if (dialog.isReplace()) {
-            if (!ProjectUtil.closeAndDispose(projectToClose)) return null;
-          }
-          else if (dialog.isAttach()) {
-            if (attachToProject(projectToClose, projectDir, callback)) return null;
-          }
-        }
-        else {
-          int exitCode = ProjectUtil.confirmOpenNewProject(false);
-          if (exitCode == GeneralSettings.OPEN_PROJECT_SAME_WINDOW) {
-            if (!ProjectUtil.closeAndDispose(projectToClose)) return null;
-          }
-          else if (exitCode != GeneralSettings.OPEN_PROJECT_NEW_WINDOW) { // not in a new window
-            return null;
-          }
-=======
-      if (ProjectAttachProcessor.canAttachToProject()) {
+      } else {if (ProjectAttachProcessor.canAttachToProject()) {
         final OpenOrAttachDialog dialog = new OpenOrAttachDialog(projectToClose, isReopen, isReopen ? "Reopen Project" : "Open Project");
+
         if (!dialog.showAndGet()) {
           return null;
         }
         if (dialog.isReplace()) {
-          if (!ProjectUtil.closeAndDispose(projectToClose)) {
-            return null;
-          }
-        }
-        else if (dialog.isAttach()) {
-          if (attachToProject(projectToClose, Paths.get(FileUtil.toSystemDependentName(baseDir.getPath())), callback)) {
-            return null;
-          }
-        }
-      }
-      else {
+          if (!ProjectUtil.closeAndDispose(projectToClose)) {return null;
+        }
+        }else if (dialog.isAttach()) {
+          if (attachToProject(projectToClose, Paths.get(FileUtil.toSystemDependentName(baseDir.getPath())), callback)) {return null;
+        }
+      }
+      }else {
         int exitCode = ProjectUtil.confirmOpenNewProject(false);
         if (exitCode == GeneralSettings.OPEN_PROJECT_SAME_WINDOW) {
-          if (!ProjectUtil.closeAndDispose(projectToClose)) {
-            return null;
-          }
-        }
-        else if (exitCode != GeneralSettings.OPEN_PROJECT_NEW_WINDOW) {
-          // not in a new window
-          return null;
->>>>>>> bd50525b
+          if (!ProjectUtil.closeAndDispose(projectToClose)) {return null;
+        }
+        }else if (exitCode != GeneralSettings.OPEN_PROJECT_NEW_WINDOW) { // not in a new window
+          return null;}
         }
       }
     }
