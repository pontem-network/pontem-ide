/*
 * Copyright 2000-2009 JetBrains s.r.o.
 *
 * Licensed under the Apache License, Version 2.0 (the "License");
 * you may not use this file except in compliance with the License.
 * You may obtain a copy of the License at
 *
 * http://www.apache.org/licenses/LICENSE-2.0
 *
 * Unless required by applicable law or agreed to in writing, software
 * distributed under the License is distributed on an "AS IS" BASIS,
 * WITHOUT WARRANTIES OR CONDITIONS OF ANY KIND, either express or implied.
 * See the License for the specific language governing permissions and
 * limitations under the License.
 */

package com.intellij.refactoring.safeDelete;

import com.intellij.openapi.extensions.Extensions;
<<<<<<< HEAD
import com.intellij.openapi.project.DumbModePermission;
=======
import com.intellij.openapi.fileEditor.impl.NonProjectFileWritingAccessProvider;
import com.intellij.openapi.help.HelpManager;
>>>>>>> bd50525b
import com.intellij.openapi.project.DumbService;
import com.intellij.openapi.project.Project;
import com.intellij.openapi.ui.DialogWrapper;
import com.intellij.openapi.ui.Messages;
import com.intellij.psi.PsiElement;
import com.intellij.refactoring.RefactoringSettings;
import com.intellij.refactoring.util.TextOccurrencesUtil;
<<<<<<< HEAD
=======
import com.intellij.ui.StateRestoringCheckBox;
import com.intellij.util.ui.JBUI;
import org.jetbrains.annotations.NotNull;
>>>>>>> bd50525b
import org.jetbrains.annotations.Nullable;

import javax.swing.*;

/**
 * @author dsl
 */
public abstract class SafeDeleteDialog extends DialogWrapper {
  private final Project myProject;
  private final Callback myCallback;
  private final boolean myIsDelete;

  protected final PsiElement[] myElements;
  protected final SafeDeleteProcessorDelegate myDelegate;

  public interface Callback {
    void run(SafeDeleteDialog dialog);
  }

  public SafeDeleteDialog(Project project, PsiElement[] elements, Callback callback, boolean isDelete) {
    super(project, true);
    myProject = project;
    myElements = elements;
    myCallback = callback;
    myDelegate = getDelegate();
    myIsDelete = isDelete;
    setTitle(SafeDeleteHandler.REFACTORING_NAME);
  }

<<<<<<< HEAD
  public abstract boolean isSearchInComments();
=======
  @Override
  @NotNull
  protected Action[] createActions() {
    return new Action[]{getOKAction(), getCancelAction(), getHelpAction()};
  }

  @Override
  protected void doHelpAction() {
    HelpManager.getInstance().invokeHelp("refactoring.safeDelete");
  }

  @Override
  protected JComponent createNorthPanel() {
    final JPanel panel = new JPanel(new GridBagLayout());
    final GridBagConstraints gbc = new GridBagConstraints();

    final String promptKey = isDelete() ? "prompt.delete.elements" : "search.for.usages.and.delete.elements";
    final String warningMessage = DeleteUtil.generateWarningMessage(IdeBundle.message(promptKey), myElements);

    gbc.insets = JBUI.insets(4, 8);
    gbc.weighty = 1;
    gbc.weightx = 1;
    gbc.gridx = 0;
    gbc.gridy = 0;
    gbc.gridwidth = 2;
    gbc.fill = GridBagConstraints.BOTH;
    gbc.anchor = GridBagConstraints.WEST;
    panel.add(new JLabel(warningMessage), gbc);

    if (isDelete()) {
      gbc.gridy++;
      gbc.gridx = 0;
      gbc.weightx = 0.0;
      gbc.gridwidth = 1;
      gbc.insets = JBUI.insets(4, 8, 0, 8);
      myCbSafeDelete = new JCheckBox(IdeBundle.message("checkbox.safe.delete.with.usage.search"));
      panel.add(myCbSafeDelete, gbc);
      myCbSafeDelete.addActionListener(new ActionListener() {
        @Override
        public void actionPerformed(ActionEvent e) {
          updateControls(myCbSearchInComments);
          updateControls(myCbSearchTextOccurrences);
        }
      });
    }

    gbc.gridy++;
    gbc.gridx = 0;
    gbc.weightx = 0.0;
    gbc.gridwidth = 1;
    myCbSearchInComments = new StateRestoringCheckBox();
    myCbSearchInComments.setText(RefactoringBundle.getSearchInCommentsAndStringsText());
    panel.add(myCbSearchInComments, gbc);

    if (needSearchForTextOccurrences()) {
      gbc.gridx++;
      myCbSearchTextOccurrences = new StateRestoringCheckBox();
      myCbSearchTextOccurrences.setText(RefactoringBundle.getSearchForTextOccurrencesText());
      panel.add(myCbSearchTextOccurrences, gbc);
    }

    final RefactoringSettings refactoringSettings = RefactoringSettings.getInstance();
    if (myCbSafeDelete != null) {
      myCbSafeDelete.setSelected(refactoringSettings.SAFE_DELETE_WHEN_DELETE);
    }
    myCbSearchInComments.setSelected(myDelegate != null ? myDelegate.isToSearchInComments(myElements[0]) : refactoringSettings.SAFE_DELETE_SEARCH_IN_COMMENTS);
    if (myCbSearchTextOccurrences != null) {
      myCbSearchTextOccurrences.setSelected(myDelegate != null ? myDelegate.isToSearchForTextOccurrences(myElements[0]) : refactoringSettings.SAFE_DELETE_SEARCH_IN_NON_JAVA);
    }
    updateControls(myCbSearchTextOccurrences);
    updateControls(myCbSearchInComments);
    return panel;
  }
>>>>>>> bd50525b

  public abstract boolean isSearchForTextOccurences();

  protected boolean isDelete() {
    return myIsDelete;
  }

  @Nullable
  private SafeDeleteProcessorDelegate getDelegate() {
    if (myElements.length == 1) {
      for (SafeDeleteProcessorDelegate delegate : Extensions.getExtensions(SafeDeleteProcessorDelegate.EP_NAME)) {
        if (delegate.handlesElement(myElements[0])) {
          return delegate;
        }
      }
    }
    return null;
  }

  @Override
  protected JComponent createCenterPanel() {
    return null;
  }

  protected boolean needSearchForTextOccurrences() {
    for (PsiElement element : myElements) {
      if (TextOccurrencesUtil.isSearchTextOccurencesEnabled(element)) {
        return true;
      }
    }
    return false;
  }


  @Override
  protected void doOKAction() {
    if (DumbService.isDumb(myProject)) {
      Messages.showMessageDialog(myProject, "Safe delete refactoring is not available while indexing is in progress", "Indexing", null);
      return;
    }

<<<<<<< HEAD
    DumbService.allowStartingDumbModeInside(DumbModePermission.MAY_START_BACKGROUND, new Runnable() {
      @Override
      public void run() {
        if (myCallback != null && isSafeDelete()) {
          myCallback.run(SafeDeleteDialog.this);
        }
        else {
          SafeDeleteDialog.super.doOKAction();
        }
=======
    NonProjectFileWritingAccessProvider.disableChecksDuring(() -> {
      if (myCallback != null && isSafeDelete()) {
        myCallback.run(this);
      }
      else {
        super.doOKAction();
>>>>>>> bd50525b
      }
    });

    final RefactoringSettings refactoringSettings = RefactoringSettings.getInstance();
    if (isDelete()) {
      refactoringSettings.SAFE_DELETE_WHEN_DELETE = isSafeDeleteSelected();
    }
    if (isSafeDelete()) {
      if (myDelegate == null) {
        refactoringSettings.SAFE_DELETE_SEARCH_IN_COMMENTS = isSearchInComments();
        if (needSearchForTextOccurrences()) {
          refactoringSettings.SAFE_DELETE_SEARCH_IN_NON_JAVA = isSearchForTextOccurences();
        }
      }
      else {
        myDelegate.setToSearchInComments(myElements[0], isSearchInComments());

        if (needSearchForTextOccurrences()) {
          myDelegate.setToSearchForTextOccurrences(myElements[0], isSearchForTextOccurences());
        }
      }
    }
  }

  protected abstract boolean isSafeDeleteSelected();


  protected boolean isSafeDelete() {
    return !isDelete() || isSafeDeleteSelected();
  }
}<|MERGE_RESOLUTION|>--- conflicted
+++ resolved
@@ -17,12 +17,6 @@
 package com.intellij.refactoring.safeDelete;
 
 import com.intellij.openapi.extensions.Extensions;
-<<<<<<< HEAD
-import com.intellij.openapi.project.DumbModePermission;
-=======
-import com.intellij.openapi.fileEditor.impl.NonProjectFileWritingAccessProvider;
-import com.intellij.openapi.help.HelpManager;
->>>>>>> bd50525b
 import com.intellij.openapi.project.DumbService;
 import com.intellij.openapi.project.Project;
 import com.intellij.openapi.ui.DialogWrapper;
@@ -30,12 +24,6 @@
 import com.intellij.psi.PsiElement;
 import com.intellij.refactoring.RefactoringSettings;
 import com.intellij.refactoring.util.TextOccurrencesUtil;
-<<<<<<< HEAD
-=======
-import com.intellij.ui.StateRestoringCheckBox;
-import com.intellij.util.ui.JBUI;
-import org.jetbrains.annotations.NotNull;
->>>>>>> bd50525b
 import org.jetbrains.annotations.Nullable;
 
 import javax.swing.*;
@@ -65,83 +53,7 @@
     setTitle(SafeDeleteHandler.REFACTORING_NAME);
   }
 
-<<<<<<< HEAD
   public abstract boolean isSearchInComments();
-=======
-  @Override
-  @NotNull
-  protected Action[] createActions() {
-    return new Action[]{getOKAction(), getCancelAction(), getHelpAction()};
-  }
-
-  @Override
-  protected void doHelpAction() {
-    HelpManager.getInstance().invokeHelp("refactoring.safeDelete");
-  }
-
-  @Override
-  protected JComponent createNorthPanel() {
-    final JPanel panel = new JPanel(new GridBagLayout());
-    final GridBagConstraints gbc = new GridBagConstraints();
-
-    final String promptKey = isDelete() ? "prompt.delete.elements" : "search.for.usages.and.delete.elements";
-    final String warningMessage = DeleteUtil.generateWarningMessage(IdeBundle.message(promptKey), myElements);
-
-    gbc.insets = JBUI.insets(4, 8);
-    gbc.weighty = 1;
-    gbc.weightx = 1;
-    gbc.gridx = 0;
-    gbc.gridy = 0;
-    gbc.gridwidth = 2;
-    gbc.fill = GridBagConstraints.BOTH;
-    gbc.anchor = GridBagConstraints.WEST;
-    panel.add(new JLabel(warningMessage), gbc);
-
-    if (isDelete()) {
-      gbc.gridy++;
-      gbc.gridx = 0;
-      gbc.weightx = 0.0;
-      gbc.gridwidth = 1;
-      gbc.insets = JBUI.insets(4, 8, 0, 8);
-      myCbSafeDelete = new JCheckBox(IdeBundle.message("checkbox.safe.delete.with.usage.search"));
-      panel.add(myCbSafeDelete, gbc);
-      myCbSafeDelete.addActionListener(new ActionListener() {
-        @Override
-        public void actionPerformed(ActionEvent e) {
-          updateControls(myCbSearchInComments);
-          updateControls(myCbSearchTextOccurrences);
-        }
-      });
-    }
-
-    gbc.gridy++;
-    gbc.gridx = 0;
-    gbc.weightx = 0.0;
-    gbc.gridwidth = 1;
-    myCbSearchInComments = new StateRestoringCheckBox();
-    myCbSearchInComments.setText(RefactoringBundle.getSearchInCommentsAndStringsText());
-    panel.add(myCbSearchInComments, gbc);
-
-    if (needSearchForTextOccurrences()) {
-      gbc.gridx++;
-      myCbSearchTextOccurrences = new StateRestoringCheckBox();
-      myCbSearchTextOccurrences.setText(RefactoringBundle.getSearchForTextOccurrencesText());
-      panel.add(myCbSearchTextOccurrences, gbc);
-    }
-
-    final RefactoringSettings refactoringSettings = RefactoringSettings.getInstance();
-    if (myCbSafeDelete != null) {
-      myCbSafeDelete.setSelected(refactoringSettings.SAFE_DELETE_WHEN_DELETE);
-    }
-    myCbSearchInComments.setSelected(myDelegate != null ? myDelegate.isToSearchInComments(myElements[0]) : refactoringSettings.SAFE_DELETE_SEARCH_IN_COMMENTS);
-    if (myCbSearchTextOccurrences != null) {
-      myCbSearchTextOccurrences.setSelected(myDelegate != null ? myDelegate.isToSearchForTextOccurrences(myElements[0]) : refactoringSettings.SAFE_DELETE_SEARCH_IN_NON_JAVA);
-    }
-    updateControls(myCbSearchTextOccurrences);
-    updateControls(myCbSearchInComments);
-    return panel;
-  }
->>>>>>> bd50525b
 
   public abstract boolean isSearchForTextOccurences();
 
@@ -183,24 +95,12 @@
       return;
     }
 
-<<<<<<< HEAD
-    DumbService.allowStartingDumbModeInside(DumbModePermission.MAY_START_BACKGROUND, new Runnable() {
-      @Override
-      public void run() {
+    NonProjectFileWritingAccessProvider.disableChecksDuring(() ->{
         if (myCallback != null && isSafeDelete()) {
-          myCallback.run(SafeDeleteDialog.this);
-        }
-        else {
-          SafeDeleteDialog.super.doOKAction();
-        }
-=======
-    NonProjectFileWritingAccessProvider.disableChecksDuring(() -> {
-      if (myCallback != null && isSafeDelete()) {
-        myCallback.run(this);
-      }
-      else {
-        super.doOKAction();
->>>>>>> bd50525b
+          myCallback.run(this);
+        } else {
+          super.doOKAction();
+
       }
     });
 
