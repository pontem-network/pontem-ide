/*
 * Copyright 2000-2017 JetBrains s.r.o.
 *
 * Licensed under the Apache License, Version 2.0 (the "License");
 * you may not use this file except in compliance with the License.
 * You may obtain a copy of the License at
 *
 * http://www.apache.org/licenses/LICENSE-2.0
 *
 * Unless required by applicable law or agreed to in writing, software
 * distributed under the License is distributed on an "AS IS" BASIS,
 * WITHOUT WARRANTIES OR CONDITIONS OF ANY KIND, either express or implied.
 * See the License for the specific language governing permissions and
 * limitations under the License.
 */

package com.intellij.codeInsight.navigation;

import com.intellij.codeInsight.CodeInsightActionHandler;
import com.intellij.codeInsight.hint.HintManager;
import com.intellij.featureStatistics.FeatureUsageTracker;
import com.intellij.find.FindUtil;
import com.intellij.ide.util.EditSourceUtil;
import com.intellij.ide.util.PsiElementListCellRenderer;
import com.intellij.navigation.ItemPresentation;
import com.intellij.navigation.NavigationItem;
import com.intellij.openapi.application.ReadAction;
import com.intellij.openapi.diagnostic.Logger;
import com.intellij.openapi.editor.Editor;
import com.intellij.openapi.editor.ex.util.EditorUtil;
import com.intellij.openapi.extensions.Extensions;
import com.intellij.openapi.progress.ProgressManager;
import com.intellij.openapi.project.DumbService;
import com.intellij.openapi.project.IndexNotReadyException;
import com.intellij.openapi.project.Project;
import com.intellij.openapi.ui.popup.IPopupChooserBuilder;
import com.intellij.openapi.ui.popup.JBPopup;
import com.intellij.openapi.ui.popup.JBPopupFactory;
import com.intellij.openapi.ui.popup.PopupChooserBuilder;
import com.intellij.openapi.util.Ref;
import com.intellij.pom.Navigatable;
import com.intellij.psi.PsiElement;
import com.intellij.psi.PsiFile;
import com.intellij.psi.PsiNamedElement;
import com.intellij.ui.components.JBList;
import com.intellij.ui.popup.HintUpdateSupply;
import com.intellij.ui.speedSearch.ListWithFilter;
import com.intellij.usages.UsageView;
import com.intellij.util.Alarm;
import com.intellij.util.ArrayUtil;
import com.intellij.util.Consumer;
import org.jetbrains.annotations.NonNls;
import org.jetbrains.annotations.NotNull;
import org.jetbrains.annotations.Nullable;

import javax.swing.*;
import java.awt.*;
import java.util.*;
import java.util.List;

public abstract class GotoTargetHandler implements CodeInsightActionHandler {
  private static final Logger LOG = Logger.getInstance(GotoTargetHandler.class);
  private final PsiElementListCellRenderer myDefaultTargetElementRenderer = new DefaultPsiElementListCellRenderer();
  private final DefaultListCellRenderer myActionElementRenderer = new ActionCellRenderer();

  @Override
  public boolean startInWriteAction() {
    return false;
  }

  @Override
  public void invoke(@NotNull Project project, @NotNull Editor editor, @NotNull PsiFile file) {
    FeatureUsageTracker.getInstance().triggerFeatureUsed(getFeatureUsedKey());

    try {
      GotoData gotoData = getSourceAndTargetElements(editor, file);
      if (gotoData != null) {
        show(project, editor, file, gotoData);
      }
      else {
        chooseFromAmbiguousSources(editor, file, data -> show(project, editor, file, data));
      }
    }
    catch (IndexNotReadyException e) {
      DumbService.getInstance(project).showDumbModeNotification("Navigation is not available here during index update");
    }
  }

  protected void chooseFromAmbiguousSources(Editor editor, PsiFile file, Consumer<GotoData> successCallback) { }

  @NonNls
  protected abstract String getFeatureUsedKey();

  @Nullable
  protected abstract GotoData getSourceAndTargetElements(Editor editor, PsiFile file);

  private void show(@NotNull Project project,
                    @NotNull Editor editor,
                    @NotNull PsiFile file,
                    @NotNull GotoData gotoData) {
    PsiElement[] targets = gotoData.targets;
    List<AdditionalAction> additionalActions = gotoData.additionalActions;

    if (targets.length == 0 && additionalActions.isEmpty()) {
      HintManager.getInstance().showErrorHint(editor, getNotFoundMessage(project, editor, file));
      return;
    }

    boolean finished = gotoData.listUpdaterTask == null || gotoData.listUpdaterTask.isFinished();
    if (targets.length == 1 && additionalActions.isEmpty() && finished) {
      navigateToElement(targets[0]);
      return;
    }

    for (PsiElement eachTarget : targets) {
      gotoData.renderers.put(eachTarget, createRenderer(gotoData, eachTarget));
    }

    final String name = ((NavigationItem)gotoData.source).getName();
    final String title = getChooserTitle(gotoData.source, name, targets.length, finished);

    if (shouldSortTargets()) {
      Arrays.sort(targets, createComparator(gotoData));
    }

    List<Object> allElements = new ArrayList<>(targets.length + additionalActions.size());
    Collections.addAll(allElements, targets);
    allElements.addAll(additionalActions);

    final Ref<JBList<Object>> listR = new Ref<>();
    final IPopupChooserBuilder<Object> builder = JBPopupFactory.getInstance().createPopupChooserBuilder(allElements);
    final Ref<UsageView> usageView = new Ref<>();
    final JBPopup popup = builder.setNamerForFiltering(o -> {
      if (o instanceof AdditionalAction) {
        return ((AdditionalAction)o).getText();
      }
      return getRenderer(o, gotoData).getElementText((PsiElement)o);
    }).
      setTitle(title).
      setFont(EditorUtil.getEditorFont()).
      setRenderer(new DefaultListCellRenderer() {
        @Override
        public Component getListCellRendererComponent(JList list, Object value, int index, boolean isSelected, boolean cellHasFocus) {
          if (value == null) return super.getListCellRendererComponent(list, value, index, isSelected, cellHasFocus);
          if (value instanceof AdditionalAction) {
            return myActionElementRenderer.getListCellRendererComponent(list, value, index, isSelected, cellHasFocus);
          }
          PsiElementListCellRenderer renderer = getRenderer(value, gotoData);
<<<<<<< HEAD
          return renderer.getListCellRendererComponent(list, (PsiElement)value, index, isSelected, cellHasFocus);
=======
          return renderer.getListCellRendererComponent(list, value, index, isSelected, cellHasFocus);
>>>>>>> 80cc971b
        }
      }).
      setItemsChosenCallback(selectedElements -> {
        for (Object element : selectedElements) {
          if (element instanceof AdditionalAction) {
            ((AdditionalAction)element).execute();
          }
          else {
            Navigatable nav = element instanceof Navigatable ? (Navigatable)element : EditSourceUtil.getDescriptor((PsiElement)element);
            try {
              if (nav != null && nav.canNavigate()) {
                navigateToElement(nav);
              }
            }
            catch (IndexNotReadyException e) {
              DumbService.getInstance(project).showDumbModeNotification("Navigation is not available while indexing");
            }
          }
        }
      }).
      setMovable(true).
      setCancelCallback(() -> {
        if (!listR.isNull()) {
          HintUpdateSupply.hideHint(listR.get());
        }
        final BackgroundUpdaterTask task = gotoData.listUpdaterTask;
        if (task != null) {
          task.cancelTask();
        }
        return true;
      }).
      setCouldPin(popup1 -> {
        usageView.set(FindUtil.showInUsageView(gotoData.source, gotoData.targets, getFindUsagesTitle(gotoData.source, name, gotoData.targets.length), gotoData.source.getProject()));
        popup1.cancel();
        return false;
      }).
      setAdText(getAdText(gotoData.source, targets.length)).
      createPopup();

    if (builder instanceof PopupChooserBuilder && ((PopupChooserBuilder)builder).getChooserComponent() instanceof ListWithFilter) {
      JBList<Object> list = (JBList)((ListWithFilter)((PopupChooserBuilder)builder).getChooserComponent()).getList();
      HintUpdateSupply.installSimpleHintUpdateSupply(list);
      listR.set(list);
    }

<<<<<<< HEAD

=======
>>>>>>> 80cc971b
    JScrollPane pane = builder instanceof PopupChooserBuilder ? ((PopupChooserBuilder)builder).getScrollPane() : null;
    if (pane != null) {
        pane.setBorder(null);
        pane.setViewportBorder(null);
    }

    if (gotoData.listUpdaterTask != null) {
      Alarm alarm = new Alarm(popup);
      alarm.addRequest(() -> popup.showInBestPositionFor(editor), 300);
      gotoData.listUpdaterTask.init(popup, builder.getBackgroundUpdater(), usageView);
      ProgressManager.getInstance().run(gotoData.listUpdaterTask);
    }
    else {
      popup.showInBestPositionFor(editor);
    }
  }

  @NotNull
  protected PsiElementListCellRenderer getRenderer(Object value, @NotNull GotoData gotoData) {
    PsiElementListCellRenderer renderer = gotoData.getRenderer(value);
    return renderer != null ? renderer : myDefaultTargetElementRenderer;
  }

  @NotNull
  protected Comparator<PsiElement> createComparator(@NotNull GotoData gotoData) {
    return new Comparator<PsiElement>() {
      @Override
      public int compare(PsiElement o1, PsiElement o2) {
        return getComparingObject(o1).compareTo(getComparingObject(o2));
      }

      private Comparable getComparingObject(PsiElement o1) {
        return getRenderer(o1, gotoData).getComparingObject(o1);
      }
    };
  }

  public static PsiElementListCellRenderer createRenderer(@NotNull GotoData gotoData, @NotNull PsiElement eachTarget) {
    for (GotoTargetRendererProvider eachProvider : Extensions.getExtensions(GotoTargetRendererProvider.EP_NAME)) {
      PsiElementListCellRenderer renderer = eachProvider.getRenderer(eachTarget, gotoData);
      if (renderer != null) return renderer;
    }
    return null;
  }

  protected boolean navigateToElement(PsiElement target) {
    Navigatable descriptor = target instanceof Navigatable ? (Navigatable)target : EditSourceUtil.getDescriptor(target);
    if (descriptor != null && descriptor.canNavigate()) {
      navigateToElement(descriptor);
      return true;
    }
    return false;
  }

  protected void navigateToElement(@NotNull Navigatable descriptor) {
    descriptor.navigate(true);
  }

  protected boolean shouldSortTargets() {
    return true;
  }


  /**
   * @deprecated, use getChooserTitle(PsiElement, String, int, boolean) instead
   */
  @NotNull
  protected String getChooserTitle(PsiElement sourceElement, String name, int length) {
    LOG.warn("Please override getChooserTitle(PsiElement, String, int, boolean) instead");
    return "";
  }

  @NotNull
  protected String getChooserTitle(@NotNull PsiElement sourceElement, String name, int length, boolean finished) {
    return getChooserTitle(sourceElement, name, length);
  }

  @NotNull
  protected String getFindUsagesTitle(@NotNull PsiElement sourceElement, String name, int length) {
    return getChooserTitle(sourceElement, name, length, true);
  }

  @NotNull
  protected abstract String getNotFoundMessage(@NotNull Project project, @NotNull Editor editor, @NotNull PsiFile file);

  @Nullable
  protected String getAdText(PsiElement source, int length) {
    return null;
  }

  public interface AdditionalAction {
    @NotNull
    String getText();

    Icon getIcon();

    void execute();
  }

  public static class GotoData {
    @NotNull public final PsiElement source;
    public PsiElement[] targets;
    public final List<AdditionalAction> additionalActions;

    private boolean hasDifferentNames;
    public BackgroundUpdaterTask listUpdaterTask;
    protected final Set<String> myNames;
    public Map<Object, PsiElementListCellRenderer> renderers = new HashMap<>();

    public GotoData(@NotNull PsiElement source, @NotNull PsiElement[] targets, @NotNull List<AdditionalAction> additionalActions) {
      this.source = source;
      this.targets = targets;
      this.additionalActions = additionalActions;

      myNames = new HashSet<>();
      for (PsiElement target : targets) {
        if (target instanceof PsiNamedElement) {
          myNames.add(((PsiNamedElement)target).getName());
          if (myNames.size() > 1) break;
        }
      }

      hasDifferentNames = myNames.size() > 1;
    }

    public boolean hasDifferentNames() {
      return hasDifferentNames;
    }

    public boolean addTarget(final PsiElement element) {
      if (ArrayUtil.find(targets, element) > -1) return false;
      targets = ArrayUtil.append(targets, element);
      renderers.put(element, createRenderer(this, element));
      if (!hasDifferentNames && element instanceof PsiNamedElement) {
        final String name = ReadAction.compute(() -> ((PsiNamedElement)element).getName());
        myNames.add(name);
        hasDifferentNames = myNames.size() > 1;
      }
      return true;
    }

    public PsiElementListCellRenderer getRenderer(Object value) {
      return renderers.get(value);
    }
  }

  private static class DefaultPsiElementListCellRenderer extends PsiElementListCellRenderer {
    @Override
    public String getElementText(final PsiElement element) {
      if (element instanceof PsiNamedElement) {
        String name = ((PsiNamedElement)element).getName();
        if (name != null) {
          return name;
        }
      }
      return element.getContainingFile().getName();
    }

    @Override
    protected String getContainerText(final PsiElement element, final String name) {
      if (element instanceof NavigationItem) {
        final ItemPresentation presentation = ((NavigationItem)element).getPresentation();
        return presentation != null ? presentation.getLocationString():null;
      }

      return null;
    }

    @Override
    protected int getIconFlags() {
      return 0;
    }
  }

  private static class ActionCellRenderer extends DefaultListCellRenderer {
    @Override
    public Component getListCellRendererComponent(JList list, Object value, int index, boolean isSelected, boolean cellHasFocus) {
      Component result = super.getListCellRendererComponent(list, value, index, isSelected, cellHasFocus);
      if (value != null) {
        AdditionalAction action = (AdditionalAction)value;
        setText(action.getText());
        setIcon(action.getIcon());
      }
      return result;
    }
  }
}<|MERGE_RESOLUTION|>--- conflicted
+++ resolved
@@ -146,11 +146,7 @@
             return myActionElementRenderer.getListCellRendererComponent(list, value, index, isSelected, cellHasFocus);
           }
           PsiElementListCellRenderer renderer = getRenderer(value, gotoData);
-<<<<<<< HEAD
-          return renderer.getListCellRendererComponent(list, (PsiElement)value, index, isSelected, cellHasFocus);
-=======
           return renderer.getListCellRendererComponent(list, value, index, isSelected, cellHasFocus);
->>>>>>> 80cc971b
         }
       }).
       setItemsChosenCallback(selectedElements -> {
@@ -196,10 +192,6 @@
       listR.set(list);
     }
 
-<<<<<<< HEAD
-
-=======
->>>>>>> 80cc971b
     JScrollPane pane = builder instanceof PopupChooserBuilder ? ((PopupChooserBuilder)builder).getScrollPane() : null;
     if (pane != null) {
         pane.setBorder(null);
