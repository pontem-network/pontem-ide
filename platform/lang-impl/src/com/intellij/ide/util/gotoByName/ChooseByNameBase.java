/*
 * Copyright 2000-2015 JetBrains s.r.o.
 *
 * Licensed under the Apache License, Version 2.0 (the "License");
 * you may not use this file except in compliance with the License.
 * You may obtain a copy of the License at
 *
 * http://www.apache.org/licenses/LICENSE-2.0
 *
 * Unless required by applicable law or agreed to in writing, software
 * distributed under the License is distributed on an "AS IS" BASIS,
 * WITHOUT WARRANTIES OR CONDITIONS OF ANY KIND, either express or implied.
 * See the License for the specific language governing permissions and
 * limitations under the License.
 */

package com.intellij.ide.util.gotoByName;

import com.intellij.Patches;
import com.intellij.codeInsight.daemon.DaemonCodeAnalyzer;
import com.intellij.find.findUsages.PsiElement2UsageTargetAdapter;
import com.intellij.icons.AllIcons;
import com.intellij.ide.DataManager;
import com.intellij.ide.IdeBundle;
import com.intellij.ide.IdeEventQueue;
import com.intellij.ide.actions.ChooseByNameItemProvider;
import com.intellij.ide.actions.CopyReferenceAction;
import com.intellij.ide.actions.GotoFileAction;
import com.intellij.ide.actions.WindowAction;
import com.intellij.ide.ui.UISettings;
import com.intellij.ide.ui.laf.darcula.ui.DarculaTextBorder;
import com.intellij.ide.ui.laf.darcula.ui.DarculaTextFieldUI;
import com.intellij.openapi.Disposable;
import com.intellij.openapi.MnemonicHelper;
import com.intellij.openapi.actionSystem.*;
import com.intellij.openapi.application.ApplicationManager;
import com.intellij.openapi.application.ModalityState;
import com.intellij.openapi.editor.colors.EditorColorsManager;
import com.intellij.openapi.editor.colors.EditorColorsScheme;
import com.intellij.openapi.editor.ex.util.EditorUtil;
import com.intellij.openapi.keymap.KeymapManager;
import com.intellij.openapi.keymap.KeymapUtil;
import com.intellij.openapi.progress.ProgressIndicator;
import com.intellij.openapi.progress.ProgressManager;
import com.intellij.openapi.progress.Task;
import com.intellij.openapi.progress.util.TooManyUsagesStatus;
import com.intellij.openapi.project.Project;
import com.intellij.openapi.ui.popup.*;
import com.intellij.openapi.util.*;
import com.intellij.openapi.util.text.StringUtil;
import com.intellij.openapi.wm.IdeFocusManager;
import com.intellij.openapi.wm.ToolWindow;
import com.intellij.openapi.wm.ToolWindowManager;
import com.intellij.openapi.wm.ex.WindowManagerEx;
import com.intellij.psi.PsiElement;
import com.intellij.psi.util.PsiUtilCore;
import com.intellij.ui.*;
import com.intellij.ui.components.JBList;
import com.intellij.ui.popup.AbstractPopup;
import com.intellij.ui.popup.PopupOwner;
import com.intellij.ui.popup.PopupPositionManager;
import com.intellij.ui.popup.PopupUpdateProcessor;
import com.intellij.usageView.UsageInfo;
import com.intellij.usages.*;
import com.intellij.usages.impl.UsageViewManagerImpl;
import com.intellij.util.BooleanFunction;
import com.intellij.util.containers.ContainerUtil;
import com.intellij.util.text.Matcher;
import com.intellij.util.text.MatcherHolder;
import com.intellij.util.ui.*;
import org.jetbrains.annotations.NotNull;
import org.jetbrains.annotations.Nullable;

import javax.swing.*;
import javax.swing.border.CompoundBorder;
import javax.swing.border.EmptyBorder;
import javax.swing.event.DocumentEvent;
import javax.swing.event.ListSelectionEvent;
import javax.swing.event.ListSelectionListener;
import javax.swing.text.AttributeSet;
import javax.swing.text.BadLocationException;
import javax.swing.text.DefaultEditorKit;
import javax.swing.text.PlainDocument;
import java.awt.*;
import java.awt.event.*;
import java.util.*;
import java.util.List;

public abstract class ChooseByNameBase extends ChooseByNameViewModel {
  public static final String TEMPORARILY_FOCUSABLE_COMPONENT_KEY = "ChooseByNameBase.TemporarilyFocusableComponent";

  protected Component myPreviouslyFocusedComponent;

  protected final JPanelProvider myTextFieldPanel = new JPanelProvider();// Located in the layered pane
  protected final MyTextField myTextField = new MyTextField();
  private final CardLayout myCard = new CardLayout();
  private final JPanel myCardContainer = new JPanel(myCard);
  protected JCheckBox myCheckBox;
  /**
   * the tool area of the popup, it is just after card box
   */
  private JComponent myToolArea;

  protected JScrollPane myListScrollPane; // Located in the layered pane
  protected final JList myList = new JBList(myListModel);

  protected JBPopup myTextPopup;
  protected JBPopup myDropdownPopup;

  private ShortcutSet myCheckBoxShortcut;

  /**
   * @param initialText initial text which will be in the lookup text field
   */
  protected ChooseByNameBase(Project project, @NotNull ChooseByNameModel model, String initialText, PsiElement context) {
    this(project, model, new DefaultChooseByNameItemProvider(context), initialText, 0);
  }

  @SuppressWarnings("UnusedDeclaration") // Used in MPS
  protected ChooseByNameBase(Project project,
                             @NotNull ChooseByNameModel model,
                             @NotNull ChooseByNameItemProvider provider,
                             String initialText) {
    this(project, model, provider, initialText, 0);
  }

  /**
   * @param initialText initial text which will be in the lookup text field
   */
  protected ChooseByNameBase(Project project,
                             @NotNull ChooseByNameModel model,
                             @NotNull ChooseByNameItemProvider provider,
                             String initialText,
                             final int initialIndex) {
    super(project, model, provider, initialText, initialIndex);
    myProvider = provider;
    myTextField.setText(myInitialText);
  }

  public void setShowListAfterCompletionKeyStroke(boolean showListAfterCompletionKeyStroke) {
    myShowListAfterCompletionKeyStroke = showListAfterCompletionKeyStroke;
  }

  /**
   * Set tool area. The method may be called only before invoke.
   *
   * @param toolArea a tool area component
   */
  @Override
  public void setToolArea(JComponent toolArea) {
    if (myToolArea != null) {
      throw new IllegalStateException("Tool area is modifiable only before invoke()");
    }
    myToolArea = toolArea;
  }

  @Override
  public void invoke(final ChooseByNamePopupComponent.Callback callback,
                     final ModalityState modalityState,
                     boolean allowMultipleSelection) {
    initUI(callback, modalityState, allowMultipleSelection);
  }

  @Override
  public void repaintList() {
    myList.repaint();
  }

  public class JPanelProvider extends JPanel implements DataProvider {
    private JBPopup myHint = null;
    private boolean myFocusRequested = false;

    JPanelProvider() {
    }

    @Override
    public Object getData(String dataId) {
      if (PlatformDataKeys.SEARCH_INPUT_TEXT.is(dataId)) {
        return myTextField == null ? null : myTextField.getText();
      }

      if (PlatformDataKeys.HELP_ID.is(dataId)) {
        return myModel.getHelpId();
      }

      if (myCalcElementsThread != null) {
        return null;
      }
      if (CommonDataKeys.PSI_ELEMENT.is(dataId)) {
        Object element = getChosenElement();

        if (element instanceof PsiElement) {
          return element;
        }

        if (element instanceof DataProvider) {
          return ((DataProvider)element).getData(dataId);
        }
      }
      else if (LangDataKeys.PSI_ELEMENT_ARRAY.is(dataId)) {
        final List<Object> chosenElements = getChosenElements();
        if (chosenElements != null) {
          List<PsiElement> result = new ArrayList<PsiElement>(chosenElements.size());
          for (Object element : chosenElements) {
            if (element instanceof PsiElement) {
              result.add((PsiElement)element);
            }
          }
          return PsiUtilCore.toPsiElementArray(result);
        }
      }
      else if (PlatformDataKeys.DOMINANT_HINT_AREA_RECTANGLE.is(dataId)) {
        return getBounds();
      }
      else if (PlatformDataKeys.SEARCH_INPUT_TEXT.is(dataId)) {
        return myTextField == null ? null : myTextField.getText();
      }
      return null;
    }

    public void registerHint(JBPopup h) {
      if (myHint != null && myHint.isVisible() && myHint != h) {
        myHint.cancel();
      }
      myHint = h;
    }

    public boolean focusRequested() {
      boolean focusRequested = myFocusRequested;

      myFocusRequested = false;

      return focusRequested;
    }

    @Override
    public void requestFocus() {
      myFocusRequested = true;
    }

    public void unregisterHint() {
      myHint = null;
    }

    public void hideHint() {
      if (myHint != null) {
        myHint.cancel();
      }
    }

    @Nullable
    public JBPopup getHint() {
      return myHint;
    }

    public void updateHint(PsiElement element) {
      if (myHint == null || !myHint.isVisible()) return;
      final PopupUpdateProcessor updateProcessor = myHint.getUserData(PopupUpdateProcessor.class);
      if (updateProcessor != null) {
        updateProcessor.updatePopup(element);
      }
    }

    public void repositionHint() {
      if (myHint == null || !myHint.isVisible()) return;
      PopupPositionManager.positionPopupInBestPosition(myHint, null, null);
    }
  }

  @Override
  public String getEnteredText() {
    return myTextField.getText();
  }

  @Override
  public int getSelectedIndex() {
    return myList.getSelectedIndex();
  }

  /**
   * @param modalityState          - if not null rebuilds list in given {@link ModalityState}
   */
  protected void initUI(final ChooseByNamePopupComponent.Callback callback,
                        final ModalityState modalityState,
                        final boolean allowMultipleSelection) {
    myPreviouslyFocusedComponent = WindowManagerEx.getInstanceEx().getFocusedComponent(myProject);

    myActionListener = callback;
    myTextFieldPanel.setLayout(new BoxLayout(myTextFieldPanel, BoxLayout.Y_AXIS));

    final JPanel hBox = new JPanel();
    hBox.setLayout(new BoxLayout(hBox, BoxLayout.X_AXIS));

    JPanel caption2Tools = new JPanel(new BorderLayout());

    if (myModel.getPromptText() != null) {
      JLabel label = new JLabel(myModel.getPromptText());
      if (UIUtil.isUnderAquaLookAndFeel()) {
        label.setBorder(new CompoundBorder(new EmptyBorder(0, 9, 0, 0), label.getBorder()));
      }
      label.setFont(UIUtil.getLabelFont().deriveFont(Font.BOLD));
      caption2Tools.add(label, BorderLayout.WEST);
    }

    caption2Tools.add(hBox, BorderLayout.EAST);

    myCardContainer.setBorder(BorderFactory.createEmptyBorder(0, 0, 0, 4));  // space between checkbox and filter/show all in view buttons

    final String checkBoxName = myModel.getCheckBoxName();
    myCheckBox = new JCheckBox(checkBoxName != null ? checkBoxName +
                                                      (myCheckBoxShortcut != null && myCheckBoxShortcut.getShortcuts().length > 0
                                                       ? " (" + KeymapUtil.getShortcutsText(myCheckBoxShortcut.getShortcuts()) + ")"
                                                       : "")
                                                    : "");
    myCheckBox.setAlignmentX(SwingConstants.RIGHT);

    if (!SystemInfo.isMac) {
      myCheckBox.setBorder(null);
    }

    myCheckBox.setSelected(myModel.loadInitialCheckBoxState());

    if (checkBoxName == null) {
      myCheckBox.setVisible(false);
    }

    addCard(myCheckBox, CHECK_BOX_CARD);

    addCard(new HintLabel(myModel.getNotInMessage()), NOT_FOUND_IN_PROJECT_CARD);
    addCard(new HintLabel(IdeBundle.message("label.choosebyname.no.matches.found")), NOT_FOUND_CARD);
    JPanel searching = new JPanel(new BorderLayout(5, 0));
    searching.add(new AsyncProcessIcon("searching"), BorderLayout.WEST);
    searching.add(new HintLabel(IdeBundle.message("label.choosebyname.searching")), BorderLayout.CENTER);
    addCard(searching, SEARCHING_CARD);
    showCardImpl(CHECK_BOX_CARD);

    if (isCheckboxVisible()) {
      hBox.add(myCardContainer);
    }


    final DefaultActionGroup group = new DefaultActionGroup();
    group.add(new ShowFindUsagesAction() {
      @Override
      public PsiElement[][] getElements() {
        final Object[] objects = myListModel.toArray();
        final List<PsiElement> prefixMatchElements = new ArrayList<PsiElement>(objects.length);
        final List<PsiElement> nonPrefixMatchElements = new ArrayList<PsiElement>(objects.length);
        List<PsiElement> curElements = prefixMatchElements;
        for (Object object : objects) {
          if (object instanceof PsiElement) {
            curElements.add((PsiElement)object);
          }
          else if (object instanceof DataProvider) {
            final PsiElement psi = CommonDataKeys.PSI_ELEMENT.getData((DataProvider)object);
            if (psi != null) {
              curElements.add(psi);
            }
          }
          else if (object == NON_PREFIX_SEPARATOR) {
            curElements = nonPrefixMatchElements;
          }
        }
        return new PsiElement[][]{PsiUtilCore.toPsiElementArray(prefixMatchElements),
          PsiUtilCore.toPsiElementArray(nonPrefixMatchElements)};
      }
    });
    final ActionToolbar actionToolbar = ActionManager.getInstance().createActionToolbar(ActionPlaces.UNKNOWN, group, true);
    actionToolbar.setLayoutPolicy(ActionToolbar.NOWRAP_LAYOUT_POLICY);
    final JComponent toolbarComponent = actionToolbar.getComponent();
    toolbarComponent.setBorder(null);

    if (myToolArea == null) {
      myToolArea = new JLabel(EmptyIcon.create(1, 24));
    }
    hBox.add(myToolArea);
    hBox.add(toolbarComponent);

    myTextFieldPanel.add(caption2Tools);

    final ActionMap actionMap = new ActionMap();
    actionMap.setParent(myTextField.getActionMap());
    actionMap.put(DefaultEditorKit.copyAction, new AbstractAction() {
      @Override
      public void actionPerformed(@NotNull ActionEvent e) {
        if (myTextField.getSelectedText() != null) {
          actionMap.getParent().get(DefaultEditorKit.copyAction).actionPerformed(e);
          return;
        }
        final Object chosenElement = getChosenElement();
        if (chosenElement instanceof PsiElement) {
          CopyReferenceAction.doCopy((PsiElement)chosenElement, myProject);
        }
      }
    });
    myTextField.setActionMap(actionMap);

    myTextFieldPanel.add(myTextField);
    EditorColorsScheme scheme = EditorColorsManager.getInstance().getGlobalScheme();
    boolean presentationMode = UISettings.getInstance().PRESENTATION_MODE;
    int size = presentationMode ? UISettings.getInstance().PRESENTATION_MODE_FONT_SIZE - 4 : scheme.getEditorFontSize();
    Font editorFont = EditorUtil.getEditorFont();
    myTextField.setFont(editorFont);

    if (checkBoxName != null) {
      if (myCheckBox != null && myCheckBoxShortcut != null) {
        new AnAction("change goto check box", null, null) {
          @Override
          public void actionPerformed(@NotNull AnActionEvent e) {
            myCheckBox.setSelected(!isCheckboxSelected());
          }
        }.registerCustomShortcutSet(myCheckBoxShortcut, myTextField);
      }
    }

    if (isCloseByFocusLost()) {
      myTextField.addFocusListener(new FocusAdapter() {
        @Override
        public void focusLost(@NotNull final FocusEvent e) {
          cancelListUpdater(); // cancel thread as early as possible
          myHideAlarm.addRequest(new Runnable() {
            @Override
            public void run() {
              JBPopup popup = JBPopupFactory.getInstance().getChildFocusedPopup(e.getComponent());
              if (popup != null) {
                popup.addListener(new JBPopupListener.Adapter() {
                  @Override
                  public void onClosed(@NotNull LightweightWindowEvent event) {
                    if (event.isOk()) {
                      hideHint();
                    }
                  }
                });
              }
              else {
                Component oppositeComponent = e.getOppositeComponent();
                if (oppositeComponent == myCheckBox) {
                  IdeFocusManager.getInstance(myProject).requestFocus(myTextField, true);
                  return;
                }
                if (oppositeComponent != null && !(oppositeComponent instanceof JFrame) &&
                    myList.isShowing() &&
                    (oppositeComponent == myList || SwingUtilities.isDescendingFrom(myList, oppositeComponent))) {
                  IdeFocusManager.getInstance(myProject).requestFocus(myTextField, true);// Otherwise me may skip some KeyEvents
                  return;
                }

                if (oppositeComponent != null && myProject != null && !myProject.isDisposed()) {
                  ToolWindowManager toolWindowManager = ToolWindowManager.getInstance(myProject);
                  ToolWindow toolWindow = toolWindowManager.getToolWindow(toolWindowManager.getActiveToolWindowId());
                  if (toolWindow != null) {
                    JComponent toolWindowComponent = toolWindow.getComponent();
                    if (SwingUtilities.isDescendingFrom(oppositeComponent, toolWindowComponent)) {
                      return; // Allow toolwindows to gain focus (used by QuickDoc shown in a toolwindow)
                    }
                  }
                }

                EventQueue queue = Toolkit.getDefaultToolkit().getSystemEventQueue();
                if (queue instanceof IdeEventQueue) {
                  if (((IdeEventQueue)queue).wasRootRecentlyClicked(oppositeComponent)) {
                    Component root = SwingUtilities.getRoot(myTextField);
                    if (root == null || root.isShowing()) {
                      hideHint();
                    }
                  }
                }

                hideHint();
              }
            }
          }, 5);
        }
      });
    }

    if (myCheckBox != null) {
      myCheckBox.addItemListener(new ItemListener() {
        @Override
        public void itemStateChanged(@NotNull ItemEvent e) {
          rebuildList(false);
        }
      });
      myCheckBox.setFocusable(false);
    }

    myTextField.getDocument().addDocumentListener(new DocumentAdapter() {
      @Override
      protected void textChanged(DocumentEvent e) {
        clearPostponedOkAction(false);
        rebuildList(false);
      }
    });

    final Set<KeyStroke> upShortcuts = getShortcuts(IdeActions.ACTION_EDITOR_MOVE_CARET_UP);
    final Set<KeyStroke> downShortcuts = getShortcuts(IdeActions.ACTION_EDITOR_MOVE_CARET_DOWN);
    myTextField.addKeyListener(new KeyAdapter() {
      @Override
      public void keyPressed(@NotNull KeyEvent e) {
        if (e.getKeyCode() == KeyEvent.VK_ENTER && (e.getModifiers() & InputEvent.SHIFT_MASK) != 0) {
          myClosedByShiftEnter = true;
          close(true);
        }
        if (!myListScrollPane.isVisible()) {
          return;
        }
        final int keyCode;

        // Add support for user-defined 'caret up/down' shortcuts.
        KeyStroke stroke = KeyStroke.getKeyStrokeForEvent(e);
        if (upShortcuts.contains(stroke)) {
          keyCode = KeyEvent.VK_UP;
        }
        else if (downShortcuts.contains(stroke)) {
          keyCode = KeyEvent.VK_DOWN;
        }
        else {
          keyCode = e.getKeyCode();
        }
        switch (keyCode) {
          case KeyEvent.VK_DOWN:
            ScrollingUtil.moveDown(myList, e.getModifiersEx());
            break;
          case KeyEvent.VK_UP:
            ScrollingUtil.moveUp(myList, e.getModifiersEx());
            break;
          case KeyEvent.VK_PAGE_UP:
            ScrollingUtil.movePageUp(myList);
            break;
          case KeyEvent.VK_PAGE_DOWN:
            ScrollingUtil.movePageDown(myList);
            break;
          case KeyEvent.VK_TAB:
            close(true);
            break;
          case KeyEvent.VK_ENTER:
            if (myList.getSelectedValue() == EXTRA_ELEM) {
              myMaximumListSizeLimit += myListSizeIncreasing;
              rebuildList(myList.getSelectedIndex(), myRebuildDelay, ModalityState.current(), null);
              e.consume();
            }
            break;
        }

        if (myList.getSelectedValue() == NON_PREFIX_SEPARATOR) {
          if (keyCode == KeyEvent.VK_UP || keyCode == KeyEvent.VK_PAGE_UP) {
            ScrollingUtil.moveUp(myList, e.getModifiersEx());
          }
          else {
            ScrollingUtil.moveDown(myList, e.getModifiersEx());
          }
        }
      }
    });

    myTextField.addActionListener(new ActionListener() {
      @Override
      public void actionPerformed(@NotNull ActionEvent actionEvent) {
        doClose(true);
      }
    });

    myList.setFocusable(false);
    myList.setSelectionMode(allowMultipleSelection ? ListSelectionModel.MULTIPLE_INTERVAL_SELECTION :
                            ListSelectionModel.SINGLE_SELECTION);
    new ClickListener() {
      @Override
      public boolean onClick(@NotNull MouseEvent e, int clickCount) {
        if (!myTextField.hasFocus()) {
          IdeFocusManager.getInstance(myProject).requestFocus(myTextField, true);
        }

        if (clickCount == 2) {
          int selectedIndex = myList.getSelectedIndex();
          Rectangle selectedCellBounds = myList.getCellBounds(selectedIndex, selectedIndex);

          if (selectedCellBounds != null && selectedCellBounds.contains(e.getPoint())) { // Otherwise it was reselected in the selection listener
            if (myList.getSelectedValue() == EXTRA_ELEM) {
              myMaximumListSizeLimit += myListSizeIncreasing;
              rebuildList(selectedIndex, myRebuildDelay, ModalityState.current(), null);
            }
            else {
              doClose(true);
            }
          }
          return true;
        }

        return false;
      }
    }.installOn(myList);

    myList.setCellRenderer(myModel.getListCellRenderer());
    myList.setFont(editorFont);

    myList.addListSelectionListener(new ListSelectionListener() {
      private int myPreviousSelectionIndex = 0;

      @Override
      public void valueChanged(@NotNull ListSelectionEvent e) {
        if (myList.getSelectedValue() != NON_PREFIX_SEPARATOR) {
          myPreviousSelectionIndex = myList.getSelectedIndex();
          chosenElementMightChange();
          updateDocumentation();
        }
        else if (allowMultipleSelection) {
          myList.setSelectedIndex(myPreviousSelectionIndex);
        }
      }
    });

    myListScrollPane = ScrollPaneFactory.createScrollPane(myList);
    myListScrollPane.setViewportBorder(JBUI.Borders.empty());

    myTextFieldPanel.setBorder(new EmptyBorder(2, 2, 2, 2));

    showTextFieldPanel();

    myInitialized = true;

    if (modalityState != null) {
      rebuildList(myInitialIndex, 0, modalityState, null);
    }
  }

  @Override
  protected void showCardImpl(String card) {
    myCard.show(myCardContainer, card);
  }

  private boolean isDescendingFromTemporarilyFocusableToolWindow(@Nullable Component component) {
    if (component == null || myProject == null || myProject.isDisposed()) return false;

    ToolWindowManager toolWindowManager = ToolWindowManager.getInstance(myProject);
    ToolWindow toolWindow = toolWindowManager.getToolWindow(toolWindowManager.getActiveToolWindowId());
    JComponent toolWindowComponent = toolWindow != null ? toolWindow.getComponent() : null;
    return toolWindowComponent != null &&
           toolWindowComponent.getClientProperty(TEMPORARILY_FOCUSABLE_COMPONENT_KEY) != null &&
           SwingUtilities.isDescendingFrom(component, toolWindowComponent);
  }

  private void addCard(JComponent comp, String cardId) {
    JPanel wrapper = new JPanel(new BorderLayout());
    wrapper.add(comp, BorderLayout.EAST);
    myCardContainer.add(wrapper, cardId);
  }

  @Override
  public void setCheckBoxShortcut(ShortcutSet shortcutSet) {
    myCheckBoxShortcut = shortcutSet;
  }

  @Override
  protected void hideHint() {
    if (!myTextFieldPanel.focusRequested()) {
      doClose(false);
      doHideHint();
    }
  }

  @Override
  protected void doHideHint() {
    myTextFieldPanel.hideHint();
  }

  @Override
  protected void updateDocumentation() {
    final JBPopup hint = myTextFieldPanel.getHint();
    final Object element = getChosenElement();
    if (hint != null) {
      if (element instanceof PsiElement) {
        myTextFieldPanel.updateHint((PsiElement)element);
      }
      else if (element instanceof DataProvider) {
        final Object o = ((DataProvider)element).getData(CommonDataKeys.PSI_ELEMENT.getName());
        if (o instanceof PsiElement) {
          myTextFieldPanel.updateHint((PsiElement)o);
        }
      }
    }
  }

  protected void showTextFieldPanel() {
    final JLayeredPane layeredPane = getLayeredPane();
    final Dimension preferredTextFieldPanelSize = myTextFieldPanel.getPreferredSize();
    final int x = (layeredPane.getWidth() - preferredTextFieldPanelSize.width) / 2;
    final int paneHeight = layeredPane.getHeight();
    final int y = paneHeight / 3 - preferredTextFieldPanelSize.height / 2;

    VISIBLE_LIST_SIZE_LIMIT = Math.max
      (10, (paneHeight - (y + preferredTextFieldPanelSize.height)) / (preferredTextFieldPanelSize.height / 2) - 1);

    ComponentPopupBuilder builder = JBPopupFactory.getInstance().createComponentPopupBuilder(myTextFieldPanel, myTextField);
    builder.setLocateWithinScreenBounds(false);
    builder.setKeyEventHandler(new BooleanFunction<KeyEvent>() {
      @Override
      public boolean fun(KeyEvent event) {
        if (myTextPopup == null || !AbstractPopup.isCloseRequest(event) || !myTextPopup.isCancelKeyEnabled()) {
          return false;
        }

        IdeFocusManager focusManager = IdeFocusManager.getInstance(myProject);
        if (isDescendingFromTemporarilyFocusableToolWindow(focusManager.getFocusOwner())) {
          focusManager.requestFocus(myTextField, true);
          return false;
        }
        else {
          myTextPopup.cancel(event);
          return true;
        }
      }
    }).setCancelCallback(new Computable<Boolean>() {
      @Override
      public Boolean compute() {
        myTextPopup = null;
        close(false);
        return Boolean.TRUE;
      }
    }).setFocusable(true).setRequestFocus(true).setModalContext(false).setCancelOnClickOutside(false);

    Point point = new Point(x, y);
    SwingUtilities.convertPointToScreen(point, layeredPane);
    Rectangle bounds = new Rectangle(point, new Dimension(preferredTextFieldPanelSize.width + 20, preferredTextFieldPanelSize.height));
    myTextPopup = builder.createPopup();
    myTextPopup.setSize(bounds.getSize());
    myTextPopup.setLocation(bounds.getLocation());

    MnemonicHelper.init(myTextFieldPanel);
    if (myProject != null && !myProject.isDefault()) {
      DaemonCodeAnalyzer.getInstance(myProject).disableUpdateByTimer(myTextPopup);
    }

    Disposer.register(myTextPopup, new Disposable() {
      @Override
      public void dispose() {
        cancelListUpdater();
      }
    });
    myTextPopup.show(layeredPane);
    if (myTextPopup instanceof AbstractPopup) {
      Window window = ((AbstractPopup)myTextPopup).getPopupWindow();
      if (window instanceof JDialog) {
        ((JDialog)window).getRootPane().putClientProperty(WindowAction.NO_WINDOW_ACTIONS, Boolean.TRUE);
      }
    }
  }

  @Override
  @NotNull
  protected ModalityState getModalityStateForTextBox() {
    return ModalityState.stateForComponent(myTextField);
  }

  @Override
  protected boolean isCheckboxSelected() {
    return myCheckBox.isSelected();
  }

  @Override
  protected void configureListRenderer() {
    ListCellRenderer cellRenderer = myList.getCellRenderer();
    if (cellRenderer instanceof ExpandedItemListCellRendererWrapper) {
      cellRenderer = ((ExpandedItemListCellRendererWrapper)cellRenderer).getWrappee();
    }
    if (cellRenderer instanceof MatcherHolder) {
      final String pattern = patternToLowerCase(transformPattern(getTrimmedText()));
      final Matcher matcher = buildPatternMatcher(isSearchInAnyPlace() ? "*" + pattern : pattern);
      ((MatcherHolder)cellRenderer).setPatternMatcher(matcher);
    }
  }

  @Override
  protected void setHasResults(boolean b) {
    myTextField.setForeground(b ? UIUtil.getTextFieldForeground() : JBColor.red);
  }

<<<<<<< HEAD
  @Override
  protected void selectItem(int selectionPos) {
    if (!myListModel.isEmpty()) {
      int pos = selectionPos <= 0 ? detectBestStatisticalPosition() : selectionPos;
      ListScrollingUtil.selectItem(myList, Math.min(pos, myListModel.size() - 1));
=======
  private boolean isShowListAfterCompletionKeyStroke() {
    return myShowListAfterCompletionKeyStroke;
  }

  private void setElementsToList(int pos, @NotNull Collection<?> elements) {
    myListUpdater.cancelAll();
    if (checkDisposed()) return;
    if (elements.isEmpty()) {
      myListModel.clear();
      myTextField.setForeground(JBColor.red);
      myListUpdater.cancelAll();
      hideList();
      clearPostponedOkAction(false);
      return;
    }

    Object[] oldElements = myListModel.toArray();
    Object[] newElements = elements.toArray();
    List<ModelDiff.Cmd> commands = ModelDiff.createDiffCmds(myListModel, oldElements, newElements);
    if (commands == null) {
      myListUpdater.doPostponedOkIfNeeded();
      return; // Nothing changed
    }

    myTextField.setForeground(UIUtil.getTextFieldForeground());
    if (commands.isEmpty()) {
      if (pos <= 0) {
        pos = detectBestStatisticalPosition();
      }

      ScrollingUtil.selectItem(myList, Math.min(pos, myListModel.size() - 1));
      myList.setVisibleRowCount(Math.min(VISIBLE_LIST_SIZE_LIMIT, myList.getModel().getSize()));
      showList();
      myTextFieldPanel.repositionHint();
    }
    else {
      showList();
      myListUpdater.appendToModel(commands, pos);
    }
  }

  private int detectBestStatisticalPosition() {
    if (myModel instanceof Comparator) {
      return 0;
    }

    int best = 0;
    int bestPosition = 0;
    int bestMatch = Integer.MIN_VALUE;
    final int count = myListModel.getSize();

    Matcher matcher = buildPatternMatcher(transformPattern(getTrimmedText()));

    final String statContext = statisticsContext();
    for (int i = 0; i < count; i++) {
      final Object modelElement = myListModel.getElementAt(i);
      String text = EXTRA_ELEM.equals(modelElement) || NON_PREFIX_SEPARATOR.equals(modelElement) ? null : myModel.getFullName(modelElement);
      if (text != null) {
        String shortName = myModel.getElementName(modelElement);
        int match = shortName != null && matcher instanceof MinusculeMatcher
                    ? ((MinusculeMatcher)matcher).matchingDegree(shortName) : Integer.MIN_VALUE;
        int stats = StatisticsManager.getInstance().getUseCount(new StatisticsInfo(statContext, text));
        if (match > bestMatch || match == bestMatch && stats > best) {
          best = stats;
          bestPosition = i;
          bestMatch = match;
        }
      }
    }

    if (bestPosition < count - 1 && myListModel.getElementAt(bestPosition) == NON_PREFIX_SEPARATOR) {
      bestPosition++;
    }

    return bestPosition;
  }

  @NotNull
  @NonNls
  protected String statisticsContext() {
    return "choose_by_name#" + myModel.getPromptText() + "#" + myCheckBox.isSelected() + "#" + getTrimmedText();
  }

  private static class MyListModel<T> extends DefaultListModel implements ModelDiff.Model<T> {
    @Override
    public void addToModel(int idx, T element) {
      if (idx < size()) {
        add(idx, element);
      }
      else {
        addElement(element);
      }
    }

    @Override
    public void removeRangeFromModel(int start, int end) {
      if (start < size() && size() != 0) {
        removeRange(start, Math.min(end, size()-1));
      }
    }
  }

  private class ListUpdater {
    private final Alarm myAlarm = new Alarm(Alarm.ThreadToUse.SWING_THREAD);
    private static final int DELAY = 10;
    private static final int MAX_BLOCKING_TIME = 30;
    private final List<ModelDiff.Cmd> myCommands = Collections.synchronizedList(new ArrayList<ModelDiff.Cmd>());

    public void cancelAll() {
      myCommands.clear();
      myAlarm.cancelAllRequests();
    }

    public void appendToModel(@NotNull List<ModelDiff.Cmd> commands, final int selectionPos) {
      myAlarm.cancelAllRequests();
      myCommands.addAll(commands);

      if (myCommands.isEmpty() || checkDisposed()) {
        return;
      }
      myAlarm.addRequest(new Runnable() {
        @Override
        public void run() {
          if (checkDisposed()) {
            return;
          }
          final long startTime = System.currentTimeMillis();
          while (!myCommands.isEmpty() && System.currentTimeMillis() - startTime < MAX_BLOCKING_TIME) {
            final ModelDiff.Cmd cmd = myCommands.remove(0);
            cmd.apply();
          }

          myList.setVisibleRowCount(Math.min(VISIBLE_LIST_SIZE_LIMIT, myList.getModel().getSize()));

          if (!myCommands.isEmpty()) {
            myAlarm.addRequest(this, DELAY);
          }
          else {
            doPostponedOkIfNeeded();
          }
          if (!checkDisposed()) {
            showList();
            myTextFieldPanel.repositionHint();

            if (!myListModel.isEmpty()) {
              int pos = selectionPos <= 0 ? detectBestStatisticalPosition() : selectionPos;
              ScrollingUtil.selectItem(myList, Math.min(pos, myListModel.size() - 1));
            }
          }
        }
      }, DELAY);
    }

    private void doPostponedOkIfNeeded() {
      if (myPostponedOkAction != null) {
        if (getChosenElement() != null) {
          doClose(true);
        }
        clearPostponedOkAction(checkDisposed());
      }
>>>>>>> a9eda769
    }
  }

  @Override
  protected void repositionHint() {
    myTextFieldPanel.repositionHint();
  }

  @Override
  protected void updateVisibleRowCount() {
    myList.setVisibleRowCount(Math.min(VISIBLE_LIST_SIZE_LIMIT, myList.getModel().getSize()));
  }

  @Override
  @Nullable
  public Object getChosenElement() {
    final List<Object> elements = getChosenElements();
    return elements != null && elements.size() == 1 ? elements.get(0) : null;
  }

  @Override
  protected List<Object> getChosenElements() {
    return ContainerUtil.filter(myList.getSelectedValues(), new Condition<Object>() {
      @Override
      public boolean value(Object o) {
        return o != EXTRA_ELEM && o != NON_PREFIX_SEPARATOR;
      }
    });
  }

  protected final class MyTextField extends JTextField implements PopupOwner, TypeSafeDataProvider {
    private final KeyStroke myCompletionKeyStroke;
    private final KeyStroke forwardStroke;
    private final KeyStroke backStroke;

    private boolean completionKeyStrokeHappened = false;

    private MyTextField() {
      super(40);
      if (!UIUtil.isUnderGTKLookAndFeel()) {
        if (!(getUI() instanceof DarculaTextFieldUI)) {
          setUI(DarculaTextFieldUI.createUI(this));
        }
        setBorder(new DarculaTextBorder());
      }
      enableEvents(AWTEvent.KEY_EVENT_MASK);
      myCompletionKeyStroke = getShortcut(IdeActions.ACTION_CODE_COMPLETION);
      forwardStroke = getShortcut(IdeActions.ACTION_GOTO_FORWARD);
      backStroke = getShortcut(IdeActions.ACTION_GOTO_BACK);
      setFocusTraversalKeysEnabled(false);
      putClientProperty("JTextField.variant", "search");
      setDocument(new PlainDocument() {
        @Override
        public void insertString(int offs, String str, AttributeSet a) throws BadLocationException {
          super.insertString(offs, str, a);
          if (str != null && str.length() > 1) {
            handlePaste(str);
          }
        }
      });
    }

    @Nullable
    private KeyStroke getShortcut(String actionCodeCompletion) {
      final Shortcut[] shortcuts = KeymapManager.getInstance().getActiveKeymap().getShortcuts(actionCodeCompletion);
      for (final Shortcut shortcut : shortcuts) {
        if (shortcut instanceof KeyboardShortcut) {
          return ((KeyboardShortcut)shortcut).getFirstKeyStroke();
        }
      }
      return null;
    }

    @Override
    public void calcData(final DataKey key, @NotNull final DataSink sink) {
      if (LangDataKeys.POSITION_ADJUSTER_POPUP.equals(key)) {
        if (myDropdownPopup != null && myDropdownPopup.isVisible()) {
          sink.put(key, myDropdownPopup);
        }
      }
      else if (LangDataKeys.PARENT_POPUP.equals(key)) {
        if (myTextPopup != null && myTextPopup.isVisible()) {
          sink.put(key, myTextPopup);
        }
      }
    }

    @Override
    protected void processKeyEvent(@NotNull KeyEvent e) {
      final KeyStroke keyStroke = KeyStroke.getKeyStrokeForEvent(e);

      if (myCompletionKeyStroke != null && keyStroke.equals(myCompletionKeyStroke)) {
        completionKeyStrokeHappened = true;
        e.consume();
        final String pattern = getTrimmedText();
        final int oldPos = myList.getSelectedIndex();
        myHistory.add(Pair.create(pattern, oldPos));
        final Runnable postRunnable = new Runnable() {
          @Override
          public void run() {
            fillInCommonPrefix(pattern);
          }
        };
        rebuildList(0, 0, ModalityState.current(), postRunnable);
        return;
      }
      if (backStroke != null && keyStroke.equals(backStroke)) {
        e.consume();
        if (!myHistory.isEmpty()) {
          final String oldText = getTrimmedText();
          final int oldPos = myList.getSelectedIndex();
          final Pair<String, Integer> last = myHistory.remove(myHistory.size() - 1);
          myTextField.setText(last.first);
          myFuture.add(Pair.create(oldText, oldPos));
          rebuildList(0, 0, ModalityState.current(), null);
        }
        return;
      }
      if (forwardStroke != null && keyStroke.equals(forwardStroke)) {
        e.consume();
        if (!myFuture.isEmpty()) {
          final String oldText = getTrimmedText();
          final int oldPos = myList.getSelectedIndex();
          final Pair<String, Integer> next = myFuture.remove(myFuture.size() - 1);
          myTextField.setText(next.first);
          myHistory.add(Pair.create(oldText, oldPos));
          rebuildList(0, 0, ModalityState.current(), null);
        }
        return;
      }
      int position = myTextField.getCaretPosition();
      int code = keyStroke.getKeyCode();
      int modifiers = keyStroke.getModifiers();
      try {
        super.processKeyEvent(e);
      }
      catch (NullPointerException e1) {
        if (!Patches.SUN_BUG_ID_6322854) {
          throw e1;
        }
      }
      finally {
        if ((code == KeyEvent.VK_UP || code == KeyEvent.VK_DOWN) && modifiers == 0) {
          myTextField.setCaretPosition(position);
        }
      }
    }

    private void fillInCommonPrefix(@NotNull final String pattern) {
      if (StringUtil.isEmpty(pattern) && !canShowListForEmptyPattern()) {
        return;
      }

      final List<String> list = myProvider.filterNames(ChooseByNameBase.this, getNames(isCheckboxSelected()), pattern);

      if (isComplexPattern(pattern)) return; //TODO: support '*'
      final String oldText = getTrimmedText();
      final int oldPos = myList.getSelectedIndex();

      String commonPrefix = null;
      if (!list.isEmpty()) {
        for (String name : list) {
          final String string = name.toLowerCase();
          if (commonPrefix == null) {
            commonPrefix = string;
          }
          else {
            while (!commonPrefix.isEmpty()) {
              if (string.startsWith(commonPrefix)) {
                break;
              }
              commonPrefix = commonPrefix.substring(0, commonPrefix.length() - 1);
            }
            if (commonPrefix.isEmpty()) break;
          }
        }
        commonPrefix = list.get(0).substring(0, commonPrefix.length());
        for (int i = 1; i < list.size(); i++) {
          final String string = list.get(i).substring(0, commonPrefix.length());
          if (!string.equals(commonPrefix)) {
            commonPrefix = commonPrefix.toLowerCase();
            break;
          }
        }
      }
      if (commonPrefix == null) commonPrefix = "";
      if (!StringUtil.startsWithIgnoreCase(commonPrefix, pattern)) {
        commonPrefix = pattern;
      }
      final String newPattern = commonPrefix;

      myHistory.add(Pair.create(oldText, oldPos));
      myTextField.setText(newPattern);
      myTextField.setCaretPosition(newPattern.length());

      rebuildList(false);
    }

    private boolean isComplexPattern(@NotNull final String pattern) {
      if (pattern.indexOf('*') >= 0) return true;
      for (String s : myModel.getSeparators()) {
        if (pattern.contains(s)) return true;
      }

      return false;
    }

    @Override
    @Nullable
    public Point getBestPopupPosition() {
      return new Point(myTextFieldPanel.getWidth(), getHeight());
    }

    @Override
    protected void paintComponent(@NotNull final Graphics g) {
      GraphicsUtil.setupAntialiasing(g);
      super.paintComponent(g);
    }

    public boolean isCompletionKeyStroke() {
      return completionKeyStrokeHappened;
    }
  }

  @Override
  protected void handlePaste(String str) {
    if (!myInitIsDone) return;
    if (myModel instanceof GotoClassModel2 && isFileName(str)) {
      //noinspection SSBasedInspection
      SwingUtilities.invokeLater(new Runnable() {
        @Override
        public void run() {
          GotoFileAction gotoFile = new GotoFileAction();
          DataContext context = DataManager.getInstance().getDataContext(myTextField);
          gotoFile.actionPerformed(AnActionEvent.createFromAnAction(gotoFile, null, ActionPlaces.UNKNOWN, context));
        }
      });
    }
  }

  public static Component renderNonPrefixSeparatorComponent(Color backgroundColor) {
    final JPanel panel = new JPanel(new BorderLayout());
    final JSeparator separator = new JSeparator(SwingConstants.HORIZONTAL);
    panel.add(separator, BorderLayout.CENTER);
    if (!UIUtil.isUnderAquaBasedLookAndFeel()) {
      panel.setBorder(new EmptyBorder(3, 0, 2, 0));
    }
    panel.setBackground(backgroundColor);
    return panel;
  }


  @Override
  protected boolean lastKeyStrokeIsCompletion() {
    return myTextField.isCompletionKeyStroke();
  }

  protected static class HintLabel extends JLabel {
    protected HintLabel(String text) {
      super(text, RIGHT);
      setForeground(Color.darkGray);
    }
  }

  private abstract class ShowFindUsagesAction extends AnAction {
    public ShowFindUsagesAction() {
      super(ACTION_NAME, ACTION_NAME, AllIcons.General.AutohideOff);
    }

    @Override
    public void actionPerformed(@NotNull final AnActionEvent e) {
      cancelListUpdater();

      final UsageViewPresentation presentation = new UsageViewPresentation();
      final String text = getTrimmedText();
      final String prefixPattern = myFindUsagesTitle + " \'" + text + "\'";
      final String nonPrefixPattern = myFindUsagesTitle + " \'*" + text + "*\'";
      presentation.setCodeUsagesString(prefixPattern);
      presentation.setUsagesInGeneratedCodeString(prefixPattern + " in generated code");
      presentation.setDynamicUsagesString(nonPrefixPattern);
      presentation.setTabName(prefixPattern);
      presentation.setTabText(prefixPattern);
      presentation.setTargetsNodeText("Unsorted " + patternToLowerCase(prefixPattern));
      final Object[][] elements = getElements();
      final List<PsiElement> targets = new ArrayList<PsiElement>();
      final List<Usage> usages = new ArrayList<Usage>();
      fillUsages(Arrays.asList(elements[0]), usages, targets, false);
      fillUsages(Arrays.asList(elements[1]), usages, targets, true);
      if (myListModel.contains(EXTRA_ELEM)) { //start searching for the rest
        final boolean everywhere = isCheckboxSelected();
        final Set<Object> prefixMatchElementsArray = new LinkedHashSet<Object>();
        final Set<Object> nonPrefixMatchElementsArray = new LinkedHashSet<Object>();
        hideHint();
        ProgressManager.getInstance().run(new Task.Modal(myProject, prefixPattern, true) {
          private ChooseByNameBase.CalcElementsThread myCalcUsagesThread;
          @Override
          public void run(@NotNull final ProgressIndicator indicator) {
            ensureNamesLoaded(everywhere);
            indicator.setIndeterminate(true);
            final TooManyUsagesStatus tooManyUsagesStatus = TooManyUsagesStatus.createFor(indicator);
            myCalcUsagesThread = new CalcElementsThread(text, everywhere, null, ModalityState.NON_MODAL) {
              @Override
              protected boolean isOverflow(@NotNull Set<Object> elementsArray) {
                tooManyUsagesStatus.pauseProcessingIfTooManyUsages();
                if (elementsArray.size() > UsageLimitUtil.USAGES_LIMIT - myMaximumListSizeLimit && tooManyUsagesStatus.switchTooManyUsagesStatus()) {
                  int usageCount = elementsArray.size() + myMaximumListSizeLimit;
                  UsageViewManagerImpl.showTooManyUsagesWarning(getProject(), tooManyUsagesStatus, indicator, presentation, usageCount, null);
                }
                return false;
              }
            };

            ApplicationManager.getApplication().runReadAction(new Runnable() {
              @Override
              public void run() {
                boolean anyPlace = isSearchInAnyPlace();
                setSearchInAnyPlace(false);
                myCalcUsagesThread.addElementsByPattern(text, prefixMatchElementsArray, indicator, everywhere);
                setSearchInAnyPlace(anyPlace);

                if (anyPlace && !indicator.isCanceled()) {
                  myCalcUsagesThread.addElementsByPattern(text, nonPrefixMatchElementsArray, indicator, everywhere);
                  nonPrefixMatchElementsArray.removeAll(prefixMatchElementsArray);
                }

                indicator.setText("Prepare...");
                fillUsages(prefixMatchElementsArray, usages, targets, false);
                fillUsages(nonPrefixMatchElementsArray, usages, targets, true);
              }
            });
          }

          @Override
          public void onSuccess() {
            showUsageView(targets, usages, presentation);
          }

          @Override
          public void onCancel() {
            myCalcUsagesThread.cancel();
          }
        });
      }
      else {
        hideHint();
        showUsageView(targets, usages, presentation);
      }
    }

    private void fillUsages(Collection<Object> matchElementsArray,
                            List<Usage> usages,
                            List<PsiElement> targets,
                            final boolean separateGroup) {
      for (Object o : matchElementsArray) {
        if (o instanceof PsiElement) {
          PsiElement element = (PsiElement)o;
          if (element.getTextRange() != null) {
            usages.add(new UsageInfo2UsageAdapter(new UsageInfo(element) {
              @Override
              public boolean isDynamicUsage() {
                return separateGroup || super.isDynamicUsage();
              }
            }));
          }
          else {
            targets.add(element);
          }
        }
      }
    }

    private void showUsageView(@NotNull List<PsiElement> targets,
                               @NotNull List<Usage> usages,
                               @NotNull UsageViewPresentation presentation) {
      UsageTarget[] usageTargets = targets.isEmpty() ? UsageTarget.EMPTY_ARRAY :
                                   PsiElement2UsageTargetAdapter.convert(PsiUtilCore.toPsiElementArray(targets));
      UsageViewManager.getInstance(myProject).showUsages(usageTargets, usages.toArray(new Usage[usages.size()]), presentation);
    }

    @Override
    public void update(@NotNull AnActionEvent e) {
      if (myFindUsagesTitle == null || myProject == null) {
        e.getPresentation().setVisible(false);
        return;
      }
      final Object[][] elements = getElements();
      e.getPresentation().setEnabled(elements != null && elements[0].length + elements[1].length > 0);
    }

    public abstract Object[][] getElements();
  }

  @Override
  public JTextField getTextField() {
    return myTextField;
  }
}<|MERGE_RESOLUTION|>--- conflicted
+++ resolved
@@ -774,174 +774,11 @@
     myTextField.setForeground(b ? UIUtil.getTextFieldForeground() : JBColor.red);
   }
 
-<<<<<<< HEAD
   @Override
   protected void selectItem(int selectionPos) {
     if (!myListModel.isEmpty()) {
       int pos = selectionPos <= 0 ? detectBestStatisticalPosition() : selectionPos;
-      ListScrollingUtil.selectItem(myList, Math.min(pos, myListModel.size() - 1));
-=======
-  private boolean isShowListAfterCompletionKeyStroke() {
-    return myShowListAfterCompletionKeyStroke;
-  }
-
-  private void setElementsToList(int pos, @NotNull Collection<?> elements) {
-    myListUpdater.cancelAll();
-    if (checkDisposed()) return;
-    if (elements.isEmpty()) {
-      myListModel.clear();
-      myTextField.setForeground(JBColor.red);
-      myListUpdater.cancelAll();
-      hideList();
-      clearPostponedOkAction(false);
-      return;
-    }
-
-    Object[] oldElements = myListModel.toArray();
-    Object[] newElements = elements.toArray();
-    List<ModelDiff.Cmd> commands = ModelDiff.createDiffCmds(myListModel, oldElements, newElements);
-    if (commands == null) {
-      myListUpdater.doPostponedOkIfNeeded();
-      return; // Nothing changed
-    }
-
-    myTextField.setForeground(UIUtil.getTextFieldForeground());
-    if (commands.isEmpty()) {
-      if (pos <= 0) {
-        pos = detectBestStatisticalPosition();
-      }
-
       ScrollingUtil.selectItem(myList, Math.min(pos, myListModel.size() - 1));
-      myList.setVisibleRowCount(Math.min(VISIBLE_LIST_SIZE_LIMIT, myList.getModel().getSize()));
-      showList();
-      myTextFieldPanel.repositionHint();
-    }
-    else {
-      showList();
-      myListUpdater.appendToModel(commands, pos);
-    }
-  }
-
-  private int detectBestStatisticalPosition() {
-    if (myModel instanceof Comparator) {
-      return 0;
-    }
-
-    int best = 0;
-    int bestPosition = 0;
-    int bestMatch = Integer.MIN_VALUE;
-    final int count = myListModel.getSize();
-
-    Matcher matcher = buildPatternMatcher(transformPattern(getTrimmedText()));
-
-    final String statContext = statisticsContext();
-    for (int i = 0; i < count; i++) {
-      final Object modelElement = myListModel.getElementAt(i);
-      String text = EXTRA_ELEM.equals(modelElement) || NON_PREFIX_SEPARATOR.equals(modelElement) ? null : myModel.getFullName(modelElement);
-      if (text != null) {
-        String shortName = myModel.getElementName(modelElement);
-        int match = shortName != null && matcher instanceof MinusculeMatcher
-                    ? ((MinusculeMatcher)matcher).matchingDegree(shortName) : Integer.MIN_VALUE;
-        int stats = StatisticsManager.getInstance().getUseCount(new StatisticsInfo(statContext, text));
-        if (match > bestMatch || match == bestMatch && stats > best) {
-          best = stats;
-          bestPosition = i;
-          bestMatch = match;
-        }
-      }
-    }
-
-    if (bestPosition < count - 1 && myListModel.getElementAt(bestPosition) == NON_PREFIX_SEPARATOR) {
-      bestPosition++;
-    }
-
-    return bestPosition;
-  }
-
-  @NotNull
-  @NonNls
-  protected String statisticsContext() {
-    return "choose_by_name#" + myModel.getPromptText() + "#" + myCheckBox.isSelected() + "#" + getTrimmedText();
-  }
-
-  private static class MyListModel<T> extends DefaultListModel implements ModelDiff.Model<T> {
-    @Override
-    public void addToModel(int idx, T element) {
-      if (idx < size()) {
-        add(idx, element);
-      }
-      else {
-        addElement(element);
-      }
-    }
-
-    @Override
-    public void removeRangeFromModel(int start, int end) {
-      if (start < size() && size() != 0) {
-        removeRange(start, Math.min(end, size()-1));
-      }
-    }
-  }
-
-  private class ListUpdater {
-    private final Alarm myAlarm = new Alarm(Alarm.ThreadToUse.SWING_THREAD);
-    private static final int DELAY = 10;
-    private static final int MAX_BLOCKING_TIME = 30;
-    private final List<ModelDiff.Cmd> myCommands = Collections.synchronizedList(new ArrayList<ModelDiff.Cmd>());
-
-    public void cancelAll() {
-      myCommands.clear();
-      myAlarm.cancelAllRequests();
-    }
-
-    public void appendToModel(@NotNull List<ModelDiff.Cmd> commands, final int selectionPos) {
-      myAlarm.cancelAllRequests();
-      myCommands.addAll(commands);
-
-      if (myCommands.isEmpty() || checkDisposed()) {
-        return;
-      }
-      myAlarm.addRequest(new Runnable() {
-        @Override
-        public void run() {
-          if (checkDisposed()) {
-            return;
-          }
-          final long startTime = System.currentTimeMillis();
-          while (!myCommands.isEmpty() && System.currentTimeMillis() - startTime < MAX_BLOCKING_TIME) {
-            final ModelDiff.Cmd cmd = myCommands.remove(0);
-            cmd.apply();
-          }
-
-          myList.setVisibleRowCount(Math.min(VISIBLE_LIST_SIZE_LIMIT, myList.getModel().getSize()));
-
-          if (!myCommands.isEmpty()) {
-            myAlarm.addRequest(this, DELAY);
-          }
-          else {
-            doPostponedOkIfNeeded();
-          }
-          if (!checkDisposed()) {
-            showList();
-            myTextFieldPanel.repositionHint();
-
-            if (!myListModel.isEmpty()) {
-              int pos = selectionPos <= 0 ? detectBestStatisticalPosition() : selectionPos;
-              ScrollingUtil.selectItem(myList, Math.min(pos, myListModel.size() - 1));
-            }
-          }
-        }
-      }, DELAY);
-    }
-
-    private void doPostponedOkIfNeeded() {
-      if (myPostponedOkAction != null) {
-        if (getChosenElement() != null) {
-          doClose(true);
-        }
-        clearPostponedOkAction(checkDisposed());
-      }
->>>>>>> a9eda769
     }
   }
 
