/*
 * Copyright 2000-2009 JetBrains s.r.o.
 *
 * Licensed under the Apache License, Version 2.0 (the "License");
 * you may not use this file except in compliance with the License.
 * You may obtain a copy of the License at
 *
 * http://www.apache.org/licenses/LICENSE-2.0
 *
 * Unless required by applicable law or agreed to in writing, software
 * distributed under the License is distributed on an "AS IS" BASIS,
 * WITHOUT WARRANTIES OR CONDITIONS OF ANY KIND, either express or implied.
 * See the License for the specific language governing permissions and
 * limitations under the License.
 */

package com.intellij.history.core.tree;

import com.intellij.history.core.Content;
import com.intellij.history.core.Paths;
import com.intellij.history.core.StreamUtil;
import com.intellij.history.core.revisions.Difference;
<<<<<<< HEAD
import com.intellij.openapi.vfs.newvfs.persistent.FSRecords;
=======
import com.intellij.openapi.util.text.StringUtil;
import com.intellij.openapi.vfs.newvfs.impl.FileNameCache;
>>>>>>> a1e98120
import com.intellij.util.SmartList;
import org.jetbrains.annotations.NotNull;
import org.jetbrains.annotations.Nullable;

import java.io.DataInput;
import java.io.DataOutput;
import java.io.IOException;
import java.util.ArrayList;
import java.util.Collection;
import java.util.Collections;
import java.util.List;

import static java.lang.String.format;

public abstract class Entry {
  private int myNameId;
  private int myNameHash; // case insensitive
  private DirectoryEntry myParent;

  public Entry(String name) {
    this(toNameId(name), calcNameHash(name));
  }

  public Entry(int nameId) {
    this(nameId, calcNameHash(fromNameId(nameId)));
  }
  
  private Entry(int nameId, int nameHash) {
    myNameId = nameId;
    myNameHash = nameHash;
  }

  private static final int NULL_NAME_ID = -1;
  private static final int EMPTY_NAME_ID = 0;

  protected static int toNameId(String name) {
    if (name == null) return NULL_NAME_ID;
    if (name.isEmpty()) return EMPTY_NAME_ID;
    return FSRecords.getInstance().getFileNameCache().storeName(name);
  }

  private static CharSequence fromNameId(int nameId) {
    if (nameId == NULL_NAME_ID) return null;
    if (nameId == EMPTY_NAME_ID) return "";
    return FSRecords.getInstance().getFileNameCache().getVFileName(nameId);
  }

  public Entry(DataInput in) throws IOException {
    String name = StreamUtil.readString(in);
    myNameId = toNameId(name);
    myNameHash = calcNameHash(name);
  }

  public void write(DataOutput out) throws IOException {
    StreamUtil.writeString(out, getName());
  }

  public String getName() {
    CharSequence sequence = fromNameId(myNameId);
    if (sequence != null && !(sequence instanceof String)) {
      return sequence.toString();
    }
    return (String)sequence;
  }

  public CharSequence getNameSequence() {
    return fromNameId(myNameId);
  }

  public int getNameId() {
    return myNameId;
  }
  
  public int getNameHash() {
    return myNameHash;
  }

  public String getPath() {
    StringBuilder builder = new StringBuilder();
    buildPath(this, builder);
    return builder.toString();
  }

  private static void buildPath(Entry e, StringBuilder builder) {
    if (e == null) return;
    buildPath(e.getParent(), builder);
    if (builder.length() > 0 && builder.charAt(builder.length() - 1) != Paths.DELIM) builder.append(Paths.DELIM);
    builder.append(e.getNameSequence());
  }

  public boolean nameEquals(String name) {
    return Paths.equals(getName(), name);
  }

  public boolean pathEquals(String path) {
    return Paths.equals(getPath(), path);
  }

  public abstract long getTimestamp();

  public boolean isReadOnly() {
    throw new UnsupportedOperationException(formatPath());
  }

  public void setReadOnly(boolean isReadOnly) {
    throw new UnsupportedOperationException(formatPath());
  }

  public boolean isOutdated(long timestamp) {
    return getTimestamp() != timestamp;
  }

  public Content getContent() {
    throw new UnsupportedOperationException(formatPath());
  }

  public boolean hasUnavailableContent() {
    return hasUnavailableContent(new ArrayList<>());
  }

  public boolean hasUnavailableContent(List<Entry> entriesWithUnavailableContent) {
    return false;
  }

  public Entry getParent() {
    return myParent;
  }

  protected void setParent(DirectoryEntry parent) {
    myParent = parent;
  }

  public boolean isDirectory() {
    return false;
  }

  public void addChild(Entry child) {
    throw new UnsupportedOperationException(formatAddRemove(child));
  }

  public void addChildren(Collection<Entry> children) {
    throw new UnsupportedOperationException();
  }

  public void removeChild(Entry child) {
    throw new UnsupportedOperationException(formatAddRemove(child));
  }

  private String formatAddRemove(Entry child) {
    return "add/remove " + child.formatPath() + " to " + formatPath();
  }

  public List<Entry> getChildren() {
    return Collections.emptyList();
  }

  public Entry findChild(String name) {
    int nameHash = calcNameHash(name);
    for (Entry e : getChildren()) {
      if (nameHash == e.getNameHash() && e.nameEquals(name)) return e;
    }
    return null;
  }

  protected static int calcNameHash(@Nullable CharSequence name) {
    return name == null ? -1 : StringUtil.stringHashCodeInsensitive(name);
  }

  public boolean hasEntry(String path) {
    return findEntry(path) != null;
  }

  public Entry getEntry(String path) {
    Entry result = findEntry(path);
    if (result == null) {
      throw new RuntimeException(format("entry '%s' not found", path));
    }
    return result;
  }

  public Entry findEntry(String relativePath) {
    Iterable<String> parts = Paths.split(relativePath);
    Entry result = this;
    for (String each : parts) {
      result = result.findChild(each);
      if (result == null) return null;
    }

    return result;
  }

  @NotNull
  public abstract Entry copy();

  public void setName(String newName) {
    if (myParent != null) myParent.checkDoesNotExist(this, newName);
    myNameId = toNameId(newName);
    myNameHash = calcNameHash(newName);
  }

  public void setContent(Content newContent, long timestamp) {
    throw new UnsupportedOperationException(formatPath());
  }

  public static List<Difference> getDifferencesBetween(Entry left, Entry right) {
    return getDifferencesBetween(left, right, false);
  }

  public static List<Difference> getDifferencesBetween(Entry left, Entry right, boolean isRightContentCurrent) {
    List<Difference> result = new SmartList<>();

    if (left == null) right.collectCreatedDifferences(result, isRightContentCurrent);
    else if (right == null) left.collectDeletedDifferences(result, isRightContentCurrent);
    else left.collectDifferencesWith(right, result, isRightContentCurrent);
    return result;
  }

  protected abstract void collectDifferencesWith(@NotNull Entry e, @NotNull List<Difference> result, boolean isRightContentCurrent);

  protected abstract void collectCreatedDifferences(@NotNull List<Difference> result, boolean isRightContentCurrent);

  protected abstract void collectDeletedDifferences(@NotNull List<Difference> result, boolean isRightContentCurrent);

  @Override
  public String toString() {
    return getName();
  }

  private String formatPath() {
    String type = isDirectory() ? "dir: " : "file: ";
    return type + getPath();
  }
}<|MERGE_RESOLUTION|>--- conflicted
+++ resolved
@@ -20,12 +20,8 @@
 import com.intellij.history.core.Paths;
 import com.intellij.history.core.StreamUtil;
 import com.intellij.history.core.revisions.Difference;
-<<<<<<< HEAD
+import com.intellij.openapi.util.text.StringUtil;
 import com.intellij.openapi.vfs.newvfs.persistent.FSRecords;
-=======
-import com.intellij.openapi.util.text.StringUtil;
-import com.intellij.openapi.vfs.newvfs.impl.FileNameCache;
->>>>>>> a1e98120
 import com.intellij.util.SmartList;
 import org.jetbrains.annotations.NotNull;
 import org.jetbrains.annotations.Nullable;
@@ -52,7 +48,7 @@
   public Entry(int nameId) {
     this(nameId, calcNameHash(fromNameId(nameId)));
   }
-  
+
   private Entry(int nameId, int nameHash) {
     myNameId = nameId;
     myNameHash = nameHash;
@@ -98,7 +94,7 @@
   public int getNameId() {
     return myNameId;
   }
-  
+
   public int getNameHash() {
     return myNameHash;
   }
